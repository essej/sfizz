if (WIN32)
    cmake_minimum_required (VERSION 3.15)
    cmake_policy(SET CMP0091 NEW)
else()
    cmake_minimum_required (VERSION 3.5)
    if (POLICY CMP0069)
        cmake_policy(SET CMP0069 NEW)
    endif()
endif()

<<<<<<< HEAD
project (sfizz VERSION 0.3.2 LANGUAGES CXX C)
=======
project (sfizz VERSION 0.4.0 LANGUAGES CXX C)
>>>>>>> 2cb4562a
set (PROJECT_DESCRIPTION "A library to load SFZ description files and use them to render music.")

# External configuration CMake scripts
set (CMAKE_MODULE_PATH "${CMAKE_MODULE_PATH};${CMAKE_CURRENT_SOURCE_DIR}/cmake")
include (BuildType)
include (SfizzConfig)

# Build Options
set (BUILD_TESTING OFF CACHE BOOL "Disable Abseil's tests [default: OFF]")

# On macOS add the needed directories for both library and jack client
if (APPLE)
    include_directories (SYSTEM /usr/local/opt/libsndfile/include)
    link_directories (/usr/local/opt/libsndfile/lib)
endif()

option (ENABLE_LTO              "Enable Link Time Optimization [default: ON]" ON)
option (SFIZZ_JACK              "Enable JACK stand-alone build [default: ON]" ON)
option (SFIZZ_RENDER            "Enable renderer of SMF files [default: ON]" ON)
option (SFIZZ_LV2               "Enable LV2 plug-in build [default: ON]" ON)
option (SFIZZ_VST               "Enable VST plug-in build [default: OFF]" OFF)
option (SFIZZ_AU                "Enable AU plug-in build [default: OFF]" OFF)
option (SFIZZ_BENCHMARKS        "Enable benchmarks build [default: OFF]" OFF)
option (SFIZZ_TESTS             "Enable tests build [default: OFF]" OFF)
option (SFIZZ_DEVTOOLS          "Enable developer tools build [default: OFF]" OFF)
option (SFIZZ_SHARED            "Enable shared library build [default: ON]" ON)
option (SFIZZ_USE_VCPKG         "Assume that sfizz is build using vcpkg [default: OFF]" OFF)
option (SFIZZ_STATIC_LIBSNDFILE "Link libsndfile statically [default: OFF]" OFF)
option (SFIZZ_RELEASE_ASSERTS   "Forced assertions in release builds [default: OFF]" OFF)

# Don't use IPO in non Release builds
include (CheckIPO)

# Add Abseil
add_subdirectory (external/abseil-cpp EXCLUDE_FROM_ALL)

# Add the static library targets and sources
add_subdirectory (src)

# Optional targets
add_subdirectory (clients)

if (SFIZZ_LV2)
    add_subdirectory (lv2)
endif()

if (SFIZZ_VST)
    add_subdirectory (vst)
else()
    if (SFIZZ_AU)
        message(WARNING "Audio Unit requires VST to be enabled")
    endif()
endif()

if (SFIZZ_BENCHMARKS)
    add_subdirectory (benchmarks)
endif()

if (SFIZZ_TESTS)
    add_subdirectory (tests)
endif()

if (SFIZZ_DEVTOOLS)
    add_subdirectory (devtools)
endif()

# Put it at the end so that the vst/lv2 directories are registered
if (NOT MSVC)
    include(SfizzUninstall)
endif()

show_build_info_if_needed()<|MERGE_RESOLUTION|>--- conflicted
+++ resolved
@@ -8,11 +8,7 @@
     endif()
 endif()
 
-<<<<<<< HEAD
-project (sfizz VERSION 0.3.2 LANGUAGES CXX C)
-=======
 project (sfizz VERSION 0.4.0 LANGUAGES CXX C)
->>>>>>> 2cb4562a
 set (PROJECT_DESCRIPTION "A library to load SFZ description files and use them to render music.")
 
 # External configuration CMake scripts
