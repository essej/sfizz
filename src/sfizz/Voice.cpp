// SPDX-License-Identifier: BSD-2-Clause

// This code is part of the sfizz library and is licensed under a BSD 2-clause
// license. You should have receive a LICENSE.md file along with the code.
// If not, contact the sfizz maintainers at https://github.com/sfztools/sfizz

#include "Voice.h"
#include "AudioSpan.h"
#include "Config.h"
#include "Defaults.h"
#include "MathHelpers.h"
#include "SIMDHelpers.h"
#include "SfzHelpers.h"
#include "absl/algorithm/container.h"
#include <memory>

sfz::Voice::Voice(sfz::Resources& resources)
: resources(resources)
{
    filters.reserve(config::filtersPerVoice);
    equalizers.reserve(config::eqsPerVoice);
}

void sfz::Voice::startVoice(Region* region, int delay, int number, uint8_t value, sfz::Voice::TriggerType triggerType) noexcept
{
    this->triggerType = triggerType;
    triggerNumber = number;
    triggerValue = value;

    this->region = region;
    state = State::playing;

    ASSERT(delay >= 0);
    if (delay < 0)
        delay = 0;

    if (!region->isGenerator()) {
        currentPromise = resources.filePool.getFilePromise(region->sample);
        if (currentPromise == nullptr) {
            reset();
            return;
        }
        speedRatio = static_cast<float>(currentPromise->sampleRate / this->sampleRate);
    }
    pitchRatio = region->getBasePitchVariation(number, value);

    baseVolumedB = region->getBaseVolumedB(number);
    auto volumedB { baseVolumedB };
    if (region->volumeCC)
        volumedB += normalizeCC(resources.midiState.getCCValue(region->volumeCC->first)) * region->volumeCC->second;
    volumeEnvelope.reset(db2mag(Default::volumeRange.clamp(volumedB)));

    baseGain = region->getBaseGain();
    if (triggerType != TriggerType::CC)
        baseGain *= region->getNoteGain(number, value);

    float gain { baseGain };
    if (region->amplitudeCC)
        gain *= normalizeCC(resources.midiState.getCCValue(region->amplitudeCC->first)) * normalizePercents(region->amplitudeCC->second);
    amplitudeEnvelope.reset(Default::normalizedRange.clamp(gain));

    float crossfadeGain { region->getCrossfadeGain(resources.midiState.getCCArray()) };
    crossfadeEnvelope.reset(Default::normalizedRange.clamp(crossfadeGain));

    basePan = normalizePercents(region->pan);
    auto pan { basePan };
    if (region->panCC)
<<<<<<< HEAD
        pan += normalizeCC(midiState.getCCValue(region->panCC->first)) * normalizePercents(region->panCC->second);
=======
        pan += normalizeCC(resources.midiState.getCCValue(region->panCC->first)) * normalizeNegativePercents(region->panCC->second);
>>>>>>> d26acd02
    panEnvelope.reset(Default::symmetricNormalizedRange.clamp(pan));

    basePosition = normalizePercents(region->position);
    auto position { basePosition };
    if (region->positionCC)
<<<<<<< HEAD
        position += normalizeCC(midiState.getCCValue(region->positionCC->first)) * normalizePercents(region->positionCC->second);
=======
        position += normalizeCC(resources.midiState.getCCValue(region->positionCC->first)) * normalizeNegativePercents(region->positionCC->second);
>>>>>>> d26acd02
    positionEnvelope.reset(Default::symmetricNormalizedRange.clamp(position));

    baseWidth = normalizePercents(region->width);
    auto width { baseWidth };
    if (region->widthCC)
<<<<<<< HEAD
        width += normalizeCC(midiState.getCCValue(region->widthCC->first)) * normalizePercents(region->widthCC->second);
=======
        width += normalizeCC(resources.midiState.getCCValue(region->widthCC->first)) * normalizeNegativePercents(region->widthCC->second);
>>>>>>> d26acd02
    widthEnvelope.reset(Default::symmetricNormalizedRange.clamp(width));

    pitchBendEnvelope.setFunction([region](float pitchValue){
        const auto normalizedBend = normalizeBend(pitchValue);
        const auto bendInCents = normalizedBend > 0.0f ? normalizedBend * region->bendUp : -normalizedBend * region->bendDown;
        return centsFactor(bendInCents);
    });
    pitchBendEnvelope.reset(static_cast<float>(resources.midiState.getPitchBend()));

    // Check that we can handle the number of filters; filters should be cleared here
    ASSERT((filters.capacity() - filters.size()) >= region->filters.size());
    ASSERT((equalizers.capacity() - equalizers.size()) >= region->equalizers.size());

    const unsigned numChannels = region->isStereo ? 2 : 1;
    for (auto& filter: region->filters) {
        auto newFilter = resources.filterPool.getFilter(filter, numChannels, number, value);
        if (newFilter)
            filters.push_back(newFilter);
    }

    for (auto& eq: region->equalizers) {
        auto newEQ = resources.eqPool.getEQ(eq, numChannels, value);
        if (newEQ)
            equalizers.push_back(newEQ);
    }

    sourcePosition = region->getOffset();
    triggerDelay = delay;
    initialDelay = delay + static_cast<uint32_t>(region->getDelay() * sampleRate);
    baseFrequency = midiNoteFrequency(number);
    bendStepFactor = centsFactor(region->bendStep);
    prepareEGEnvelope(initialDelay, value);
}

void sfz::Voice::prepareEGEnvelope(int delay, uint8_t velocity) noexcept
{
    auto secondsToSamples = [this](auto timeInSeconds) {
        return static_cast<int>(timeInSeconds * sampleRate);
    };
    const auto& ccArray = resources.midiState.getCCArray();
    egEnvelope.reset(
        secondsToSamples(region->amplitudeEG.getAttack(ccArray, velocity)),
        secondsToSamples(region->amplitudeEG.getRelease(ccArray, velocity)),
        normalizePercents(region->amplitudeEG.getSustain(ccArray, velocity)),
        delay + secondsToSamples(region->amplitudeEG.getDelay(ccArray, velocity)),
        secondsToSamples(region->amplitudeEG.getDecay(ccArray, velocity)),
        secondsToSamples(region->amplitudeEG.getHold(ccArray, velocity)),
        normalizePercents(region->amplitudeEG.getStart(ccArray, velocity)));
}

bool sfz::Voice::isFree() const noexcept
{
    return (state == State::idle);
}

void sfz::Voice::release(int delay, bool fastRelease) noexcept
{
    if (state != State::playing)
        return;

    if (egEnvelope.getRemainingDelay() > std::max(0, delay - initialDelay)) {
        reset();
    } else {
        state = State::release;
        egEnvelope.startRelease(delay, fastRelease);
    }
}

void sfz::Voice::registerNoteOff(int delay, int noteNumber, uint8_t velocity [[maybe_unused]]) noexcept
{
    if (region == nullptr)
        return;

    if (state != State::playing)
        return;

    if (triggerNumber == noteNumber) {
        noteIsOff = true;

        if (region->loopMode == SfzLoopMode::one_shot)
            return;

        if (!region->checkSustain || resources.midiState.getCCValue(config::sustainCC) < config::halfCCThreshold)
            release(delay);
    }
}

void sfz::Voice::registerCC(int delay, int ccNumber, uint8_t ccValue) noexcept
{
    if (region == nullptr)
        return;

    if (state ==  State::idle)
        return;

    if (ccNumber == config::allNotesOffCC || ccNumber == config::allSoundOffCC) {
        reset();
        return;
    }

    if (region->checkSustain && noteIsOff && ccNumber == config::sustainCC && ccValue < config::halfCCThreshold)
        release(delay);

    // Add a minimum delay for smoothing the envelopes
    // TODO: this feels like a hack, revisit this along with the smoothed envelopes...
    delay = max(delay, minEnvelopeDelay);

    if (region->amplitudeCC && ccNumber == region->amplitudeCC->first) {
        const float newGain { baseGain * normalizeCC(ccValue) * normalizePercents(region->amplitudeCC->second) };
        amplitudeEnvelope.registerEvent(delay, Default::normalizedRange.clamp(newGain));
    }

    if (region->volumeCC && ccNumber == region->volumeCC->first) {
        const float newVolumedB { baseVolumedB + normalizeCC(ccValue) * region->volumeCC->second };
        volumeEnvelope.registerEvent(delay, db2mag(Default::volumeRange.clamp(newVolumedB)));
    }

    if (region->panCC && ccNumber == region->panCC->first) {
        const float newPan { basePan + normalizeCC(ccValue) * normalizePercents(region->panCC->second) };
        panEnvelope.registerEvent(delay, Default::symmetricNormalizedRange.clamp(newPan));
    }

    if (region->positionCC && ccNumber == region->positionCC->first) {
        const float newPosition { basePosition + normalizeCC(ccValue) * normalizePercents(region->positionCC->second) };
        positionEnvelope.registerEvent(delay, Default::symmetricNormalizedRange.clamp(newPosition));
    }

    if (region->widthCC && ccNumber == region->widthCC->first) {
        const float newWidth { baseWidth + normalizeCC(ccValue) * normalizePercents(region->widthCC->second) };
        widthEnvelope.registerEvent(delay, Default::symmetricNormalizedRange.clamp(newWidth));
    }

    if (region->crossfadeCCInRange.contains(ccNumber) || region->crossfadeCCOutRange.contains(ccNumber)) {
        const float crossfadeGain = region->getCrossfadeGain(resources.midiState.getCCArray());
        crossfadeEnvelope.registerEvent(delay, Default::normalizedRange.clamp(crossfadeGain));
    }
}

void sfz::Voice::registerPitchWheel(int delay, int pitch) noexcept
{
    if (state == State::idle)
        return;

    pitchBendEnvelope.registerEvent(delay, static_cast<float>(pitch));
}

void sfz::Voice::registerAftertouch(int delay [[maybe_unused]], uint8_t aftertouch [[maybe_unused]]) noexcept
{
    // TODO
}

void sfz::Voice::registerTempo(int delay [[maybe_unused]], float secondsPerQuarter [[maybe_unused]]) noexcept
{
    // TODO
}

void sfz::Voice::setSampleRate(float sampleRate) noexcept
{
    this->sampleRate = sampleRate;
}

void sfz::Voice::setSamplesPerBlock(int samplesPerBlock) noexcept
{
    this->samplesPerBlock = samplesPerBlock;
    this->minEnvelopeDelay = samplesPerBlock / 2;
    tempBuffer1.resize(samplesPerBlock);
    tempBuffer2.resize(samplesPerBlock);
    tempBuffer3.resize(samplesPerBlock);
    indexBuffer.resize(samplesPerBlock);
    tempSpan1 = absl::MakeSpan(tempBuffer1);
    tempSpan2 = absl::MakeSpan(tempBuffer2);
    tempSpan3 = absl::MakeSpan(tempBuffer3);
    indexSpan = absl::MakeSpan(indexBuffer);
}

void sfz::Voice::renderBlock(AudioSpan<float> buffer) noexcept
{
    ASSERT(static_cast<int>(buffer.getNumFrames()) <= samplesPerBlock);
    buffer.fill(0.0f);

    if (state == State::idle || region == nullptr) {
        powerHistory.push(0.0f);
        return;
    }

    const auto delay = min(static_cast<size_t>(initialDelay), buffer.getNumFrames());
    auto delayed_buffer = buffer.subspan(delay);
    initialDelay -= static_cast<int>(delay);

    if (region->isGenerator())
        fillWithGenerator(delayed_buffer);
    else
        fillWithData(delayed_buffer);

    if (region->isStereo)
        processStereo(buffer);
    else
        processMono(buffer);

    if (!egEnvelope.isSmoothing())
        reset();

    powerHistory.push(buffer.meanSquared());
    this->triggerDelay = absl::nullopt;
}

void sfz::Voice::processMono(AudioSpan<float> buffer) noexcept
{
    const auto numSamples = buffer.getNumFrames();
    auto leftBuffer = buffer.getSpan(0);
    auto rightBuffer = buffer.getSpan(1);

    auto span1 = tempSpan1.first(numSamples);

    // Amplitude envelope
    amplitudeEnvelope.getBlock(span1);
    applyGain<float>(span1, leftBuffer);

    // Crossfade envelope
    crossfadeEnvelope.getBlock(span1);
    applyGain<float>(span1, leftBuffer);

    // Volume envelope
    volumeEnvelope.getBlock(span1);
    applyGain<float>(span1, leftBuffer);

    // AmpEG envelope
    egEnvelope.getBlock(span1);
    applyGain<float>(span1, leftBuffer);

    // Filtering and EQ
    const float* inputChannel[1] { leftBuffer.data() };
    float* outputChannel[1] { leftBuffer.data() };
    for (auto& filter: filters) {
        filter->process(inputChannel, outputChannel, numSamples);
    }

    for (auto& eq: equalizers) {
        eq->process(inputChannel, outputChannel, numSamples);
    }

    // Prepare for stereo output
    copy<float>(leftBuffer, rightBuffer);

    panEnvelope.getBlock(span1);
    copy<float>(leftBuffer, rightBuffer);
    pan<float>(span1, leftBuffer, rightBuffer);
}

void sfz::Voice::processStereo(AudioSpan<float> buffer) noexcept
{
    const auto numSamples = buffer.getNumFrames();
    auto span1 = tempSpan1.first(numSamples);
    auto leftBuffer = buffer.getSpan(0);
    auto rightBuffer = buffer.getSpan(1);

    // Amplitude envelope
    amplitudeEnvelope.getBlock(span1);
    buffer.applyGain(span1);

    // Crossfade envelope
    crossfadeEnvelope.getBlock(span1);
    buffer.applyGain(span1);

    // Volume envelope
    volumeEnvelope.getBlock(span1);
    buffer.applyGain(span1);

    // AmpEG envelope
    egEnvelope.getBlock(span1);
    buffer.applyGain(span1);

    // Create mid/side from left/right in the output buffer
    copy<float>(rightBuffer, span1);
    add<float>(leftBuffer, rightBuffer);
    subtract<float>(span1, leftBuffer);

    // Add const aliases to be slightly more readable
    const auto midBuffer = leftBuffer;
    const auto sideBuffer = rightBuffer;
    applyGain<float>(sqrtTwoInv<float>, midBuffer);
    applyGain<float>(sqrtTwoInv<float>, sideBuffer);

    // Apply the width process
    widthEnvelope.getBlock(span1);
    width<float>(span1, midBuffer, sideBuffer);

    // Copy the mid channel into another span
    const auto midBufferRight = tempSpan2.first(numSamples);
    copy<float>(midBuffer, midBufferRight);
    positionEnvelope.getBlock(span1);
<<<<<<< HEAD
    pan<float>(span1, midBuffer, midBufferRight);

    // Rebuild left/right
    add<float>(sideBuffer, midBuffer);
    applyGain(sqrtTwoInv<float>, leftBuffer);
    add<float>(midBufferRight, sideBuffer);
    applyGain(sqrtTwoInv<float>, rightBuffer);
=======
    fill<float>(span2, 1.0f);
    add<float>(span1, span2);
    applyGain<float>(piFour<float>, span2);
    cos<float>(span2, span1);
    sin<float>(span2, span2);
    copy<float>(leftBuffer, span3);
    copy<float>(rightBuffer, leftBuffer);
    multiplyAdd<float>(span1, span3, leftBuffer);
    multiplyAdd<float>(span2, span3, rightBuffer);
    applyGain<float>(sqrtTwoInv<float>, leftBuffer);
    applyGain<float>(sqrtTwoInv<float>, rightBuffer);

    // Filtering and EQ
    const float* inputChannels[2] { leftBuffer.data(), rightBuffer.data() };
    float* outputChannels[2] { leftBuffer.data(), rightBuffer.data() };

    for (auto& filter: filters) {
        filter->process(inputChannels, outputChannels, numSamples);
    }

    for (auto& eq: equalizers) {
        eq->process(inputChannels, outputChannels, numSamples);
    }
>>>>>>> d26acd02
}

void sfz::Voice::fillWithData(AudioSpan<float> buffer) noexcept
{
    if (buffer.getNumFrames() == 0)
        return;

    if (currentPromise == nullptr) {
        DBG("[Voice] Missing promise during fillWithData");
        return;
    }

    auto source = currentPromise->getData();
    auto indices = indexSpan.first(buffer.getNumFrames());
    auto jumps = tempSpan1.first(buffer.getNumFrames());
    auto bends = tempSpan2.first(buffer.getNumFrames());
    auto leftCoeffs = tempSpan1.first(buffer.getNumFrames());
    auto rightCoeffs = tempSpan2.first(buffer.getNumFrames());

    fill<float>(jumps, pitchRatio * speedRatio);
    if (region->bendStep > 1)
        pitchBendEnvelope.getQuantizedBlock(bends, bendStepFactor);
    else
        pitchBendEnvelope.getBlock(bends);

    applyGain<float>(bends, jumps);
    jumps[0] += floatPositionOffset;
    cumsum<float>(jumps, jumps);
    sfzInterpolationCast<float>(jumps, indices, leftCoeffs, rightCoeffs);
    add<int>(sourcePosition, indices);

    absl::optional<int> releaseAt {};

    if (region->shouldLoop() && region->loopEnd(currentPromise->oversamplingFactor) <= source.getNumFrames()) {
        const auto loopEnd = static_cast<int>(region->loopEnd(currentPromise->oversamplingFactor));
        const auto offset = loopEnd - static_cast<int>(region->loopStart(currentPromise->oversamplingFactor)) + 1;
        for (auto* index = indices.begin(); index < indices.end(); ++index) {
            if (*index > loopEnd) {
                const auto remainingElements = static_cast<size_t>(std::distance(index, indices.end()));
                subtract<int>(offset, { index, remainingElements });
            }
        }
    } else {
        const auto sampleEnd = min(
            static_cast<int>(region->trueSampleEnd(currentPromise->oversamplingFactor)),
            static_cast<int>(source.getNumFrames())
        ) - 2;
        for (auto* index = indices.begin(); index < indices.end(); ++index) {
            if (*index >= sampleEnd) {
                releaseAt = static_cast<int>(std::distance(indices.begin(), index));
                const auto remainingElements = static_cast<size_t>(std::distance(index, indices.end()));
                if (source.getNumFrames() != region->trueSampleEnd(currentPromise->oversamplingFactor)) {
                    DBG("[sfizz] Underflow: source available samples "
                        << source.getNumFrames() << "/"
                        << region->trueSampleEnd(currentPromise->oversamplingFactor)
                        << " for sample " << region->sample);
                }
                fill<int>(indices.last(remainingElements), sampleEnd);
                fill<float>(leftCoeffs.last(remainingElements), 0.0f);
                fill<float>(rightCoeffs.last(remainingElements), 1.0f);
                break;
            }
        }
    }

    auto ind = indices.data();
    auto leftCoeff = leftCoeffs.data();
    auto rightCoeff = rightCoeffs.data();
    auto leftSource = source.getConstSpan(0);
    auto left = buffer.getChannel(0);
    if (source.getNumChannels() == 1) {
        while (ind < indices.end()) {
            *left = linearInterpolation(leftSource[*ind], leftSource[*ind + 1], *leftCoeff, *rightCoeff);
            incrementAll(ind, left, leftCoeff, rightCoeff);
        }
    } else {
        auto right = buffer.getChannel(1);
        auto rightSource = source.getConstSpan(1);
        while (ind < indices.end()) {
            *left = linearInterpolation(leftSource[*ind], leftSource[*ind + 1], *leftCoeff, *rightCoeff);
            *right = linearInterpolation(rightSource[*ind], rightSource[*ind + 1], *leftCoeff, *rightCoeff);
            incrementAll(ind, left, right, leftCoeff, rightCoeff);
        }
    }

    sourcePosition = indices.back();
    floatPositionOffset = rightCoeffs.back();

    if (state != State::release && releaseAt) {
        release(*releaseAt);
        // TODO: not needed probably
        buffer.subspan(*releaseAt).fill(0.0f);
    }
}

void sfz::Voice::fillWithGenerator(AudioSpan<float> buffer) noexcept
{
    const auto leftSpan = buffer.getSpan(0);
    const auto rightSpan  = buffer.getSpan(1);
    if (region->sample == "*noise") {
        absl::c_generate(leftSpan, [&](){ return noiseDist(Random::randomGenerator); });
        absl::c_generate(rightSpan, [&](){ return noiseDist(Random::randomGenerator); });
    }
    else if (region->sample == "*sine") {
        // TODO: wavetables for sine and other generators
        if (buffer.getNumFrames() == 0)
            return;

        auto jumps = tempSpan1.first(buffer.getNumFrames());
        auto bends = tempSpan2.first(buffer.getNumFrames());
        auto phases = tempSpan2.first(buffer.getNumFrames());

        const float step = baseFrequency * twoPi<float> / sampleRate;
        fill<float>(jumps, step);

        if (region->bendStep > 1)
            pitchBendEnvelope.getQuantizedBlock(bends, bendStepFactor);
        else
            pitchBendEnvelope.getBlock(bends);

        applyGain<float>(bends, jumps);
        jumps[0] += phase;
        cumsum<float>(jumps, phases);
        phase = phases.back();

        sin<float>(phases, leftSpan);
        copy<float>(leftSpan, rightSpan);

        // Wrap the phase so we don't loose too much precision on longer notes
        const auto numTwoPiWraps = static_cast<int>(phase / twoPi<float>);
        phase -= twoPi<float> * static_cast<float>(numTwoPiWraps);
    }
}

bool sfz::Voice::checkOffGroup(int delay, uint32_t group) noexcept
{
    if (region == nullptr)
        return false;

    if (delay <= this->triggerDelay)
        return false;

    if (triggerType == TriggerType::NoteOn && region->offBy == group) {
        release(delay, region->offMode == SfzOffMode::fast);
        return true;
    }

    return false;
}

int sfz::Voice::getTriggerNumber() const noexcept
{
    return triggerNumber;
}

uint8_t sfz::Voice::getTriggerValue() const noexcept
{
    return triggerValue;
}

sfz::Voice::TriggerType sfz::Voice::getTriggerType() const noexcept
{
    return triggerType;
}

void sfz::Voice::reset() noexcept
{
    state = State::idle;
    region = nullptr;
    currentPromise.reset();
    sourcePosition = 0;
    floatPositionOffset = 0.0f;
    noteIsOff = false;
    filters.clear();
    equalizers.clear();
}

float sfz::Voice::getMeanSquaredAverage() const noexcept
{
    return powerHistory.getAverage();
}

bool sfz::Voice::canBeStolen() const noexcept
{
    return state == State::release;
}

uint32_t sfz::Voice::getSourcePosition() const noexcept
{
    return sourcePosition;
}

void sfz::Voice::setMaxFiltersPerVoice(size_t numFilters)
{
    // There are filters in there, this call is unexpected
    ASSERT(filters.size() == 0);
    filters.reserve(numFilters);
}

void sfz::Voice::setMaxEQsPerVoice(size_t numFilters)
{
    // There are filters in there, this call is unexpected
    ASSERT(filters.size() == 0);
    filters.reserve(numFilters);
}<|MERGE_RESOLUTION|>--- conflicted
+++ resolved
@@ -65,31 +65,19 @@
     basePan = normalizePercents(region->pan);
     auto pan { basePan };
     if (region->panCC)
-<<<<<<< HEAD
-        pan += normalizeCC(midiState.getCCValue(region->panCC->first)) * normalizePercents(region->panCC->second);
-=======
-        pan += normalizeCC(resources.midiState.getCCValue(region->panCC->first)) * normalizeNegativePercents(region->panCC->second);
->>>>>>> d26acd02
+        pan += normalizeCC(resources.midiState.getCCValue(region->panCC->first)) * normalizePercents(region->panCC->second);
     panEnvelope.reset(Default::symmetricNormalizedRange.clamp(pan));
 
     basePosition = normalizePercents(region->position);
     auto position { basePosition };
     if (region->positionCC)
-<<<<<<< HEAD
-        position += normalizeCC(midiState.getCCValue(region->positionCC->first)) * normalizePercents(region->positionCC->second);
-=======
-        position += normalizeCC(resources.midiState.getCCValue(region->positionCC->first)) * normalizeNegativePercents(region->positionCC->second);
->>>>>>> d26acd02
+        position += normalizeCC(resources.midiState.getCCValue(region->positionCC->first)) * normalizePercents(region->positionCC->second);
     positionEnvelope.reset(Default::symmetricNormalizedRange.clamp(position));
 
     baseWidth = normalizePercents(region->width);
     auto width { baseWidth };
     if (region->widthCC)
-<<<<<<< HEAD
-        width += normalizeCC(midiState.getCCValue(region->widthCC->first)) * normalizePercents(region->widthCC->second);
-=======
-        width += normalizeCC(resources.midiState.getCCValue(region->widthCC->first)) * normalizeNegativePercents(region->widthCC->second);
->>>>>>> d26acd02
+        width += normalizeCC(resources.midiState.getCCValue(region->widthCC->first)) * normalizePercents(region->widthCC->second);
     widthEnvelope.reset(Default::symmetricNormalizedRange.clamp(width));
 
     pitchBendEnvelope.setFunction([region](float pitchValue){
@@ -381,7 +369,6 @@
     const auto midBufferRight = tempSpan2.first(numSamples);
     copy<float>(midBuffer, midBufferRight);
     positionEnvelope.getBlock(span1);
-<<<<<<< HEAD
     pan<float>(span1, midBuffer, midBufferRight);
 
     // Rebuild left/right
@@ -389,18 +376,6 @@
     applyGain(sqrtTwoInv<float>, leftBuffer);
     add<float>(midBufferRight, sideBuffer);
     applyGain(sqrtTwoInv<float>, rightBuffer);
-=======
-    fill<float>(span2, 1.0f);
-    add<float>(span1, span2);
-    applyGain<float>(piFour<float>, span2);
-    cos<float>(span2, span1);
-    sin<float>(span2, span2);
-    copy<float>(leftBuffer, span3);
-    copy<float>(rightBuffer, leftBuffer);
-    multiplyAdd<float>(span1, span3, leftBuffer);
-    multiplyAdd<float>(span2, span3, rightBuffer);
-    applyGain<float>(sqrtTwoInv<float>, leftBuffer);
-    applyGain<float>(sqrtTwoInv<float>, rightBuffer);
 
     // Filtering and EQ
     const float* inputChannels[2] { leftBuffer.data(), rightBuffer.data() };
@@ -413,7 +388,6 @@
     for (auto& eq: equalizers) {
         eq->process(inputChannels, outputChannels, numSamples);
     }
->>>>>>> d26acd02
 }
 
 void sfz::Voice::fillWithData(AudioSpan<float> buffer) noexcept
