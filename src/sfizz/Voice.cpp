// SPDX-License-Identifier: BSD-2-Clause

// This code is part of the sfizz library and is licensed under a BSD 2-clause
// license. You should have receive a LICENSE.md file along with the code.
// If not, contact the sfizz maintainers at https://github.com/sfztools/sfizz

#include "Voice.h"
#include "Layer.h"
#include "AudioBuffer.h"
#include "Config.h"
#include "Defaults.h"
#include "EQPool.h"
#include "FilterPool.h"
#include "FlexEnvelope.h"
#include "Interpolators.h"
#include "LFO.h"
#include "MathHelpers.h"
#include "ModifierHelpers.h"
#include "RegionStateful.h"
#include "TriggerEvent.h"
#include "modulations/ModId.h"
#include "modulations/ModKey.h"
#include "modulations/ModMatrix.h"
#include "OnePoleFilter.h"
#include "Panning.h"
#include "PowerFollower.h"
#include "SfzHelpers.h"
#include "SIMDHelpers.h"
#include "Smoothers.h"
#include "FilePool.h"
#include "Wavetables.h"
#include "Tuning.h"
#include "BufferPool.h"
#include "SynthConfig.h"
#include "utility/Macros.h"
#include "utility/Timing.h"
#include <absl/algorithm/container.h>
#include <absl/types/span.h>
#include <random>

namespace sfz {

struct Voice::Impl
{
    Impl() = delete;
    Impl(int voiceNumber, Resources& resources);
    /**
     * @brief Fill a span with data from a file source. This is the first step
     * in rendering each block of data.
     *
     * @param buffer
     */
    void fillWithData(AudioSpan<float> buffer) noexcept;
    /**
     * @brief Fill a span with data from a generator source. This is the first step
     * in rendering each block of data.
     *
     * @param buffer
     */
    void fillWithGenerator(AudioSpan<float> buffer) noexcept;

    /**
     * @brief Fill a destination with an interpolated source.
     *
     * @param source the source sample
     * @param dest the destination buffer
     * @param indices the integral parts of the source positions
     * @param coeffs the fractional parts of the source positions
     */
    template <InterpolatorModel M, bool Adding>
    static void fillInterpolated(
        const AudioSpan<const float>& source, const AudioSpan<float>& dest,
        absl::Span<const int> indices, absl::Span<const float> coeffs,
        absl::Span<const float> addingGains);

    /**
     * @brief Fill a destination with an interpolated source, selecting
     *        interpolation type dynamically by quality level.
     *
     * @param source the source sample
     * @param dest the destination buffer
     * @param indices the integral parts of the source positions
     * @param coeffs the fractional parts of the source positions
     * @param quality the quality level 1-10
     */
    template <bool Adding>
    static void fillInterpolatedWithQuality(
        const AudioSpan<const float>& source, const AudioSpan<float>& dest,
        absl::Span<const int> indices, absl::Span<const float> coeffs,
        absl::Span<const float> addingGains, int quality);

    /**
     * @brief Get a S-shaped curve that is applicable to loop crossfading.
     */
    static const Curve& getSCurve();

    /**
     * @brief Compute the amplitude envelope, applied as a gain to a mono
     * or stereo buffer
     *
     * @param modulationSpan
     */
    void amplitudeEnvelope(absl::Span<float> modulationSpan) noexcept;

    /**
     * @brief Apply the crossfade envelope to a span.
     *
     * @param modulationSpan
     */
    void applyCrossfades(absl::Span<float> modulationSpan) noexcept;
    void resetCrossfades() noexcept;

    /**
     * @brief Amplitude stage for a mono source
     *
     * @param buffer
     */
    void ampStageMono(AudioSpan<float> buffer) noexcept;
    /**
     * @brief Amplitude stage for a stereo source
     *
     * @param buffer
     */
    void ampStageStereo(AudioSpan<float> buffer) noexcept;
    /**
     * @brief Amplitude stage for a mono source
     *
     * @param buffer
     */
    void panStageMono(AudioSpan<float> buffer) noexcept;
    void panStageStereo(AudioSpan<float> buffer) noexcept;
    /**
     * @brief Amplitude stage for a mono source
     *
     * @param buffer
     */
    void filterStageMono(AudioSpan<float> buffer) noexcept;
    void filterStageStereo(AudioSpan<float> buffer) noexcept;
    /**
     * @brief Compute the pitch envelope. This envelope is meant to multiply
     * the frequency parameter for each sample (which translates to floating
     * point intervals for sample-based voices, or phases for generators)
     *
     * @param pitchSpan
     */
    void pitchEnvelope(absl::Span<float> pitchSpan) noexcept;

    /**
     * @brief Initialize frequency and gain coefficients for the oscillators.
     */
    void setupOscillatorUnison();
    void updateChannelPowers(AudioSpan<float> buffer);

    /**
     * @brief Modify the voice state and notify any listeners.
     */
    void switchState(State s);

    /**
     * @brief Save the modulation targets to avoid recomputing them in every callback.
     * Must be called during startVoice() ideally.
     */
    void saveModulationTargets(const Region* region) noexcept;

    /**
     * @brief Get the sample quality determined by the active region.
     *
     * @return int
     */
    int getCurrentSampleQuality() const noexcept;
    /**
     * @brief Get the oscillator quality determined by the active region.
     *
     * @return int
     */
    int getCurrentOscillatorQuality() const noexcept;
    /**
     * @brief Reset the loop information
     *
     */
    void resetLoopInformation() noexcept;
    /**
     * @brief Read the loop information data from the region.
     * This requires that the region and promise is properly set.
     *
     */
    void updateLoopInformation() noexcept;

    /**
     * @brief Check whether the voice is released
     *
     * @return true
     * @return false
     */
    bool released() const noexcept;

    /**
     * @brief Release the voice after a given delay
     *
     * @param delay
     */
    void release(int delay) noexcept;

    /**
     * @brief Off the voice (steal). This will respect the off mode of the region
     *      and set the envelopes if necessary.
     *
     * @param delay
     * @param fast whether to apply a fast release regardless of the off mode
     */
    void off(int delay, bool fast = false) noexcept;

    /**
     * @brief Setup the extended CC values for the voice
     *
     */
    void updateExtendedCCValues() noexcept;

    const NumericId<Voice> id_;
    StateListener* stateListener_ = nullptr;

    const Layer* layer_ { nullptr };
    const Region* region_ { nullptr };

    State state_ { State::idle };
    bool noteIsOff_ { false };
    bool offed_ { false };
    enum class SustainState { Up, Sustaining };
    SustainState sustainState_ { SustainState::Up };
    enum class SostenutoState { Up, Sustaining, PreviouslyDown };
    SostenutoState sostenutoState_ { SostenutoState::Up };

    TriggerEvent triggerEvent_;
    absl::optional<int> triggerDelay_;

    float speedRatio_ { 1.0 };
    float pitchRatio_ { 1.0 };
    float baseVolumedB_ { 0.0 };
    float baseGain_ { 1.0 };
    float baseFrequency_ { 440.0 };
    uint8_t pitchKeycenter_ { Default::key };

    float floatPositionOffset_ { 0.0f };
    int sourcePosition_ { 0 };
    int initialDelay_ { 0 };
    int age_ { 0 };
    uint32_t count_ { 1 };
    int sampleEnd_ { 0 };
    int sampleSize_ { 0 };

    struct {
        int start { 0 };
        int end { 0 };
        int size { 0 };
        int xfSize { 0 };
        int xfOutStart { 0 };
        int xfInStart { 0 };
        uint32_t restarts { 0 };
    } loop_;

    FileDataHolder currentPromise_;

    int samplesPerBlock_ { config::defaultSamplesPerBlock };
    float sampleRate_ { config::defaultSampleRate };
    unsigned startTimestamp_ { 0 };

    Resources& resources_;

    std::vector<FilterHolder> filters_;
    std::vector<EQHolder> equalizers_;
    std::vector<std::unique_ptr<LFO>> lfos_;
    std::vector<std::unique_ptr<FlexEnvelope>> flexEGs_;

    std::unique_ptr<LFO> lfoAmplitude_;
    std::unique_ptr<LFO> lfoPitch_;
    std::unique_ptr<LFO> lfoFilter_;

    ADSREnvelope egAmplitude_ { resources_.getMidiState() };
    std::unique_ptr<ADSREnvelope> egPitch_;
    std::unique_ptr<ADSREnvelope> egFilter_;

    WavetableOscillator waveOscillators_[config::oscillatorsPerVoice];

    // unison of oscillators
    unsigned waveUnisonSize_ { 0 };
    float waveDetuneRatio_[config::oscillatorsPerVoice] {};
    float waveLeftGain_[config::oscillatorsPerVoice] {};
    float waveRightGain_[config::oscillatorsPerVoice] {};

    double dataDuration_;
    double amplitudeDuration_;
    double panningDuration_;
    double filterDuration_;

    fast_real_distribution<float> uniformNoiseDist_ { -config::uniformNoiseBounds, config::uniformNoiseBounds };
    fast_gaussian_generator<float> gaussianNoiseDist_ { 0.0f, config::noiseVariance };

    Smoother gainSmoother_;
    Smoother bendSmoother_;
    Smoother xfadeSmoother_;
    void resetSmoothers() noexcept;

    ModMatrix::TargetId masterAmplitudeTarget_;
    ModMatrix::TargetId amplitudeTarget_;
    ModMatrix::TargetId volumeTarget_;
    ModMatrix::TargetId panTarget_;
    ModMatrix::TargetId positionTarget_;
    ModMatrix::TargetId widthTarget_;
    ModMatrix::TargetId pitchTarget_;
    ModMatrix::TargetId oscillatorDetuneTarget_;
    ModMatrix::TargetId oscillatorModDepthTarget_;

    bool followPower_ { false };
    PowerFollower powerFollower_;

    ExtendedCCValues extendedCCValues_;

    EventVector tempEvents_;
};

Voice::Voice(int voiceNumber, Resources& resources)
: impl_(new Impl(voiceNumber, resources))
{

}

// Need to define the dtor after Impl has been defined
Voice::~Voice()
{

}

Voice::Voice(Voice&& other) noexcept {
    impl_ = std::move(other.impl_);

    if (other.nextSisterVoice_ != &other) {
        nextSisterVoice_ = other.nextSisterVoice_;
        other.nextSisterVoice_ = &other;
        nextSisterVoice_->setPreviousSisterVoice(this);
    } else {
        nextSisterVoice_ = this;
    }

    if (other.previousSisterVoice_ != &other) {
        previousSisterVoice_ = other.previousSisterVoice_;
        other.previousSisterVoice_ = &other;
        previousSisterVoice_->setNextSisterVoice(this);
    } else {
        previousSisterVoice_ = this;
    }
}

Voice& Voice::operator=(Voice&& other) noexcept {
    impl_ = std::move(other.impl_);

    if (other.nextSisterVoice_ != &other) {
        nextSisterVoice_ = other.nextSisterVoice_;
        other.nextSisterVoice_ = &other;
        nextSisterVoice_->setPreviousSisterVoice(this);
    } else {
        nextSisterVoice_ = this;
    }

    if (other.previousSisterVoice_ != &other) {
        previousSisterVoice_ = other.previousSisterVoice_;
        other.previousSisterVoice_ = &other;
        previousSisterVoice_->setNextSisterVoice(this);
    } else {
        previousSisterVoice_ = this;
    }

    return *this;
}

Voice::Impl::Impl(int voiceNumber, Resources& resources)
: id_ { voiceNumber }, stateListener_(nullptr), resources_(resources)
{
    for (unsigned i = 0; i < config::filtersPerVoice; ++i)
        filters_.emplace_back(resources);

    for (unsigned i = 0; i < config::eqsPerVoice; ++i)
        equalizers_.emplace_back(resources);

    for (WavetableOscillator& osc : waveOscillators_)
        osc.init(sampleRate_);

    gainSmoother_.setSmoothing(config::gainSmoothing, sampleRate_);
    xfadeSmoother_.setSmoothing(config::xfadeSmoothing, sampleRate_);

    tempEvents_.reserve(128);

    // prepare curves
    getSCurve();
}

const ExtendedCCValues& Voice::getExtendedCCValues() const noexcept
{
    Impl& impl = *impl_;
    return impl.extendedCCValues_;
}

void Voice::Impl::updateExtendedCCValues() noexcept
{
    MidiState& midiState = resources_.getMidiState();
    extendedCCValues_.unipolar = midiState.getCCValue(ExtendedCCs::unipolarRandom);
    extendedCCValues_.bipolar = midiState.getCCValue(ExtendedCCs::bipolarRandom);
    extendedCCValues_.alternate = midiState.getCCValue(ExtendedCCs::alternate);
    extendedCCValues_.noteGate = midiState.getCCValue(ExtendedCCs::keyboardNoteGate);
    extendedCCValues_.keydelta = midiState.getCCValue(AriaExtendedCCs::keydelta);
}

bool Voice::startVoice(Layer* layer, int delay, const TriggerEvent& event) noexcept
{
    Impl& impl = *impl_;
    ASSERT(event.value >= 0.0f && event.value <= 1.0f);

    Resources& resources = impl.resources_;
    MidiState& midiState = resources.getMidiState();
    CurveSet& curveSet = resources.getCurves();

    impl.layer_ = layer;
    const Region& region = layer->getRegion();
    impl.region_ = &region;

    impl.triggerEvent_ = event;
    if (impl.triggerEvent_.type == TriggerEventType::CC)
        impl.triggerEvent_.number = region.pitchKeycenter;

    if (region.velocityOverride == VelocityOverride::previous)
        impl.triggerEvent_.value = midiState.getVelocityOverride();

    if (region.disabled()) {
        impl.switchState(State::cleanMeUp);
        return false;
    }

    ASSERT(delay >= 0);
    if (delay < 0)
        delay = 0;

    impl.triggerDelay_ = delay;
    impl.initialDelay_ = delay + static_cast<int>(regionDelay(region, midiState) * impl.sampleRate_);
    impl.startTimestamp_ = midiState.getInternalClock() + impl.initialDelay_; // need to set this before switchState

    impl.switchState(State::playing);

    impl.updateExtendedCCValues();

    if (region.isOscillator()) {
        WavetablePool& wavePool = resources.getWavePool();
        const WavetableMulti* wave = nullptr;
        if (!region.isGenerator())
            wave = wavePool.getFileWave(region.sampleId->filename());
        else {
            switch (hash(region.sampleId->filename())) {
            default:
            case hash("*silence"):
                break;
            case hash("*sine"):
                wave = wavePool.getWaveSin();
                break;
            case hash("*triangle"): // fallthrough
            case hash("*tri"):
                wave = wavePool.getWaveTriangle();
                break;
            case hash("*square"):
                wave = wavePool.getWaveSquare();
                break;
            case hash("*saw"):
                wave = wavePool.getWaveSaw();
                break;
            }
        }
        const float phase = region.getPhase();
        const int quality =
            region.oscillatorQuality.value_or(Default::oscillatorQuality);
        for (WavetableOscillator& osc : impl.waveOscillators_) {
            osc.setWavetable(wave);
            osc.setPhase(phase);
            osc.setQuality(quality);
        }
        impl.setupOscillatorUnison();
    } else {
        FilePool& filePool = resources.getFilePool();
        impl.currentPromise_ = filePool.getFilePromise(region.sampleId);
        if (!impl.currentPromise_) {
            impl.switchState(State::cleanMeUp);
            return false;
        }
        impl.updateLoopInformation();
        impl.speedRatio_ = static_cast<float>(impl.currentPromise_->information.sampleRate / impl.sampleRate_);
        impl.sourcePosition_ = sampleOffset(region, midiState, impl.triggerEvent_.number);
    }

    Tuning& tuning = resources.getTuning();
    Tuning& equalTuning = resources.getEqualTuning();

    float basePitch = midiState.getNoteBasePitch(impl.triggerEvent_.number);
    int basePitchI = static_cast<int>(std::lround(basePitch));
    bool pitchOverridden = midiState.isNoteBasePitchOverridden(impl.triggerEvent_.number);

    if (!pitchOverridden) {
        // do Scala retuning and reconvert the frequency into a 12TET key number
        basePitch = tuning.getKeyFractional12TET(impl.triggerEvent_.number);
    }

    impl.pitchRatio_ = basePitchVariation(region, basePitch, impl.triggerEvent_.value, midiState, curveSet, impl.triggerEvent_.number);

    if (!pitchOverridden) {
        // apply stretch tuning if set
        if (absl::optional<StretchTuning>& stretch = resources.getStretch())
            impl.pitchRatio_ *= stretch->getRatioForFractionalKey(basePitch);
    }

    impl.pitchKeycenter_ = region.pitchKeycenter;
    impl.baseVolumedB_ = baseVolumedB(region, midiState, impl.triggerEvent_.number);
    impl.baseGain_ = region.getBaseGain();
    if (impl.triggerEvent_.type != TriggerEventType::CC || region.velocityOverride == VelocityOverride::previous)
        impl.baseGain_ *= noteGain(region, impl.triggerEvent_.number, impl.triggerEvent_.value, midiState, curveSet);

    impl.gainSmoother_.reset();
    impl.resetCrossfades();

    for (unsigned i = 0; i < region.filters.size(); ++i) {
        impl.filters_[i].setup(region, i, basePitchI, impl.triggerEvent_.value);
    }

    for (unsigned i = 0; i < region.equalizers.size(); ++i) {
        impl.equalizers_[i].setup(region, i, impl.triggerEvent_.value);
    }

<<<<<<< HEAD
    impl.baseFrequency_ = tuning.getFrequencyOfKey(impl.triggerEvent_.number);
    impl.sampleEnd_ = int(sampleEnd(region, midiState));
=======
    impl.triggerDelay_ = delay;
    impl.initialDelay_ = delay + static_cast<int>(regionDelay(region, midiState, impl.triggerEvent_.number) * impl.sampleRate_);
    impl.baseFrequency_ = pitchOverridden ? equalTuning.getFrequencyOfKey(basePitch)
                                          : tuning.getFrequencyOfKey(impl.triggerEvent_.number); // this is unused, should we bother?
    impl.sampleEnd_ = int(sampleEnd(region, midiState, impl.triggerEvent_.number));
>>>>>>> 06036b2c
    impl.sampleSize_ = impl.sampleEnd_- impl.sourcePosition_ - 1;
    impl.bendSmoother_.setSmoothing(region.bendSmooth, impl.sampleRate_);
    impl.bendSmoother_.reset(region.getBendInCents(midiState.getPitchBend() + midiState.getPerNotePitchBend(impl.triggerEvent_.number)));

    ModMatrix& modMatrix = resources.getModMatrix();
    modMatrix.initVoice(impl.id_, region.getId(), impl.initialDelay_);
    impl.saveModulationTargets(&region);

    if (region.checkSustain) {
        const bool sustainPressed =
            midiState.getCCValue(region.sustainCC) >= region.sustainThreshold;
        impl.sustainState_ =
            sustainPressed ? Impl::SustainState::Sustaining : Impl::SustainState::Up;
    }

    if (region.checkSostenuto) {
        const bool sostenutoPressed =
            midiState.getCCValue(region.sostenutoCC) >= region.sostenutoThreshold;
        impl.sostenutoState_ =
            sostenutoPressed ? Impl::SostenutoState::PreviouslyDown : Impl::SostenutoState::Up;
    }

    return true;
}

int Voice::Impl::getCurrentSampleQuality() const noexcept
{
    return (region_ && region_->sampleQuality) ?
        *region_->sampleQuality : resources_.getSynthConfig().currentSampleQuality();
}

int Voice::getCurrentSampleQuality() const noexcept
{
    Impl& impl = *impl_;
    return impl.getCurrentSampleQuality();
}

int Voice::Impl::getCurrentOscillatorQuality() const noexcept
{
    return (region_ && region_->oscillatorQuality) ?
        *region_->oscillatorQuality : resources_.getSynthConfig().currentOscillatorQuality();
}

int Voice::getCurrentOscillatorQuality() const noexcept
{
    Impl& impl = *impl_;
    return impl.getCurrentOscillatorQuality();
}

bool Voice::isFree() const noexcept
{
    Impl& impl = *impl_;
    return (impl.state_ == State::idle);
}

void Voice::release(int delay) noexcept
{
    Impl& impl = *impl_;
    impl.release(delay);
}

void Voice::Impl::release(int delay) noexcept
{
    if (state_ != State::playing)
        return;

    if (!region_->flexAmpEG) {
        if (egAmplitude_.getRemainingDelay() > delay)
            switchState(State::cleanMeUp);
    }
    else {
        if (flexEGs_[*region_->flexAmpEG]->getRemainingDelay() > static_cast<unsigned>(delay))
            switchState(State::cleanMeUp);
    }

    ModMatrix& modMatrix = resources_.getModMatrix();
    modMatrix.releaseVoice(id_, region_->getId(), delay);
}

void Voice::off(int delay, bool fast) noexcept
{
    Impl& impl = *impl_;
    impl.off(delay, fast);
}

void Voice::Impl::off(int delay, bool fast) noexcept
{
    if (!region_->flexAmpEG) {
        if (region_->offMode == OffMode::fast || fast) {
            egAmplitude_.setReleaseTime(Default::offTime);
        } else if (region_->offMode == OffMode::time) {
            egAmplitude_.setReleaseTime(region_->offTime);
        }
        egAmplitude_.stopDynamicUpdates();
    }
    else {
        // TODO(jpc): Flex AmpEG
    }

    offed_ = true;
    release(delay);
}

void Voice::registerNoteOff(int delay, int noteNumber, float velocity) noexcept
{
    ASSERT(velocity >= 0.0 && velocity <= 1.0);
    UNUSED(velocity);
    Impl& impl = *impl_;

    if (impl.region_ == nullptr)
        return;

    if (impl.state_ != State::playing)
        return;

    if (impl.triggerEvent_.number == noteNumber && impl.triggerEvent_.type == TriggerEventType::NoteOn) {
        impl.noteIsOff_ = true;

        if (impl.region_->loopMode == LoopMode::one_shot)
            return;

        const bool sustainPedalReleaseCondition = !impl.region_->checkSustain
            || impl.sustainState_ != Impl::SustainState::Sustaining;

        const bool sostenutoPedalReleaseCondition = !impl.region_->checkSostenuto
            || impl.sostenutoState_ != Impl::SostenutoState::Sustaining;

        if (sustainPedalReleaseCondition && sostenutoPedalReleaseCondition)
            release(delay);
    }
}

void Voice::registerCC(int delay, int ccNumber, float ccValue) noexcept
{
    Impl& impl = *impl_;
    if (impl.region_ == nullptr)
        return;

    const Region& region = *impl.region_;

    if (impl.state_ != State::playing)
        return;

    if (ccNumber != region.sustainCC && ccNumber != region.sostenutoCC)
        return;

    if (region.checkSustain && (ccNumber == region.sostenutoCC)) {
        if (ccValue < region.sostenutoThreshold) {
            impl.sostenutoState_ = Impl::SostenutoState::Up;
        } else if (impl.sostenutoState_ == Impl::SostenutoState::Up) {
            impl.sostenutoState_ = Impl::SostenutoState::Sustaining;
        }
    }

    if (region.checkSostenuto && (ccNumber == region.sustainCC)) {
        if (ccValue < region.sustainThreshold) {
            impl.sustainState_ = Impl::SustainState::Up;
        } else {
            impl.sustainState_ = Impl::SustainState::Sustaining;
        }
    }

    const bool sustainPedalReleaseCondition = !region.checkSustain
        || (impl.sustainState_ != Impl::SustainState::Sustaining);

    const bool sostenutoPedalReleaseCondition = !region.checkSostenuto
        || (impl.sostenutoState_ != Impl::SostenutoState::Sustaining);

    if (impl.noteIsOff_ && region.loopMode != LoopMode::one_shot
        && sostenutoPedalReleaseCondition && sustainPedalReleaseCondition)
        release(delay);

    if (region.checkSustain && (impl.sustainState_ == Impl::SustainState::Sustaining)
        && impl.resources_.getSynthConfig().sustainCancelsRelease
        && impl.released() && (region.trigger != Trigger::release && region.trigger != Trigger::release_key) ) {
        ModMatrix& modMatrix = impl.resources_.getModMatrix();
        modMatrix.cancelRelease(impl.id_, impl.region_->getId(), delay);
    }
}

void Voice::registerPitchWheel(int delay, float pitch) noexcept
{
    Impl& impl = *impl_;
    if (impl.state_ != State::playing)
        return;
    UNUSED(delay);
    UNUSED(pitch);
}

void Voice::registerAftertouch(int delay, float aftertouch) noexcept
{
    // TODO
    UNUSED(delay);
    UNUSED(aftertouch);
}

void Voice::registerPolyAftertouch(int delay, int noteNumber, float aftertouch) noexcept
{
    Impl& impl = *impl_;
    if (impl.state_ != State::playing)
        return;

    if (!(impl.triggerEvent_.type == TriggerEventType::NoteOn || impl.triggerEvent_.type == TriggerEventType::NoteOff)
        || impl.triggerEvent_.number != noteNumber)
        return;

    // TODO
    UNUSED(delay);
    UNUSED(aftertouch);
}

void Voice::registerTempo(int delay, float secondsPerQuarter) noexcept
{
    // TODO
    UNUSED(delay);
    UNUSED(secondsPerQuarter);
}

void Voice::setSampleRate(float sampleRate) noexcept
{
    Impl& impl = *impl_;
    impl.sampleRate_ = sampleRate;
    impl.gainSmoother_.setSmoothing(config::gainSmoothing, sampleRate);
    impl.xfadeSmoother_.setSmoothing(config::xfadeSmoothing, sampleRate);

    for (WavetableOscillator& osc : impl.waveOscillators_)
        osc.init(sampleRate);

    for (auto& eg : impl.flexEGs_)
        eg->setSampleRate(sampleRate);

    for (auto& lfo : impl.lfos_)
        lfo->setSampleRate(sampleRate);
    if (auto* lfo = impl.lfoAmplitude_.get())
        lfo->setSampleRate(sampleRate);
    if (auto* lfo = impl.lfoPitch_.get())
        lfo->setSampleRate(sampleRate);
    if (auto* lfo = impl.lfoFilter_.get())
        lfo->setSampleRate(sampleRate);

    for (auto& filter : impl.filters_)
        filter.setSampleRate(sampleRate);

    for (auto& eq : impl.equalizers_)
        eq.setSampleRate(sampleRate);

    impl.powerFollower_.setSampleRate(sampleRate);
}

void Voice::setSamplesPerBlock(int samplesPerBlock) noexcept
{
    Impl& impl = *impl_;
    impl.samplesPerBlock_ = samplesPerBlock;
    impl.powerFollower_.setSamplesPerBlock(samplesPerBlock);
}

void Voice::renderBlock(AudioSpan<float, 2> buffer) noexcept
{
    Impl& impl = *impl_;
    ASSERT(static_cast<int>(buffer.getNumFrames()) <= impl.samplesPerBlock_);
    buffer.fill(0.0f);

    const Region* region = impl.region_;
    if (region == nullptr || region->disabled())
        return;

    const auto delay = min(static_cast<size_t>(impl.initialDelay_), buffer.getNumFrames());
    auto delayed_buffer = buffer.subspan(delay);
    impl.initialDelay_ -= static_cast<int>(delay);

    { // Fill buffer with raw data
        ScopedTiming logger { impl.dataDuration_ };
        if (region->isOscillator())
            impl.fillWithGenerator(delayed_buffer);
        else
            impl.fillWithData(delayed_buffer);
    }

    if (region->isStereo()) {
        impl.ampStageStereo(buffer);
        impl.panStageStereo(buffer);
        impl.filterStageStereo(buffer);
    } else {
        impl.ampStageMono(buffer);
        impl.filterStageMono(buffer);
        impl.panStageMono(buffer);
    }

    if (!region->flexAmpEG) {
        if (!impl.egAmplitude_.isSmoothing())
            impl.switchState(State::cleanMeUp);
    }
    else {
        if (impl.flexEGs_[*region->flexAmpEG]->isFinished())
            impl.switchState(State::cleanMeUp);
    }

    impl.powerFollower_.process(buffer);

    impl.age_ += buffer.getNumFrames();
    if (impl.triggerDelay_) {
        // Should be OK but just in case;
        impl.age_ = min(impl.age_ - *impl.triggerDelay_, 0);
        impl.triggerDelay_ = absl::nullopt;
    }

#if 0
    ASSERT(!hasNanInf(buffer.getConstSpan(0)));
    ASSERT(!hasNanInf(buffer.getConstSpan(1)));
    SFIZZ_CHECK(isReasonableAudio(buffer.getConstSpan(0)));
    SFIZZ_CHECK(isReasonableAudio(buffer.getConstSpan(1)));
#endif
}

void Voice::Impl::resetCrossfades() noexcept
{
    float xfadeValue { 1.0f };
    const auto xfCurve = region_->crossfadeCCCurve;

    MidiState& midiState = resources_.getMidiState();

    for (const auto& mod : region_->crossfadeCCInRange) {
        const auto value = midiState.getCCValue(mod.cc);
        xfadeValue *= crossfadeIn(mod.data, value, xfCurve);
    }

    for (const auto& mod : region_->crossfadeCCOutRange) {
        const auto value = midiState.getCCValue(mod.cc);
        xfadeValue *= crossfadeOut(mod.data, value, xfCurve);
    }

    xfadeSmoother_.reset(xfadeValue);
}

void Voice::Impl::applyCrossfades(absl::Span<float> modulationSpan) noexcept
{
    const auto numSamples = modulationSpan.size();
    const auto xfCurve = region_->crossfadeCCCurve;

    MidiState& midiState = resources_.getMidiState();
    BufferPool& bufferPool = resources_.getBufferPool();

    auto tempSpan = bufferPool.getBuffer(numSamples);
    auto xfadeSpan = bufferPool.getBuffer(numSamples);

    if (!tempSpan || !xfadeSpan)
        return;

    fill<float>(*xfadeSpan, 1.0f);

    bool canShortcut = true;
    for (const auto& mod : region_->crossfadeCCInRange) {
        const auto& events = midiState.getCCEvents(mod.cc);
        canShortcut &= (events.size() == 1);
        linearEnvelope(events, *tempSpan, [&](float x) {
            return crossfadeIn(mod.data, x, xfCurve);
        });
        applyGain<float>(*tempSpan, *xfadeSpan);
    }

    for (const auto& mod : region_->crossfadeCCOutRange) {
        const auto& events = midiState.getCCEvents(mod.cc);
        canShortcut &= (events.size() == 1);
        linearEnvelope(events, *tempSpan, [&](float x) {
            return crossfadeOut(mod.data, x, xfCurve);
        });
        applyGain<float>(*tempSpan, *xfadeSpan);
    }

    xfadeSmoother_.process(*xfadeSpan, *xfadeSpan, canShortcut);
    applyGain<float>(*xfadeSpan, modulationSpan);
}


void Voice::Impl::amplitudeEnvelope(absl::Span<float> modulationSpan) noexcept
{
    const auto numSamples = modulationSpan.size();

    ModMatrix& mm = resources_.getModMatrix();

    // Amplitude EG
    absl::Span<const float> ampegOut(mm.getModulation(masterAmplitudeTarget_), numSamples);
    ASSERT(ampegOut.data());
    copy(ampegOut, modulationSpan);

    // Amplitude envelope
    applyGain1<float>(baseGain_, modulationSpan);
    if (float* mod = mm.getModulation(amplitudeTarget_)) {
        for (size_t i = 0; i < numSamples; ++i)
            modulationSpan[i] *= mod[i];
    }

    // Volume envelope
    applyGain1<float>(db2mag(baseVolumedB_), modulationSpan);
    if (float* mod = mm.getModulation(volumeTarget_)) {
        for (size_t i = 0; i < numSamples; ++i)
            modulationSpan[i] *= db2mag(mod[i]);
    }

    // Smooth the gain transitions
    gainSmoother_.process(modulationSpan, modulationSpan);
}

void Voice::Impl::ampStageMono(AudioSpan<float> buffer) noexcept
{
    ScopedTiming logger { amplitudeDuration_ };

    const auto numSamples = buffer.getNumFrames();
    const auto leftBuffer = buffer.getSpan(0);

    BufferPool& bufferPool = resources_.getBufferPool();

    auto modulationSpan = bufferPool.getBuffer(numSamples);
    if (!modulationSpan)
        return;

    amplitudeEnvelope(*modulationSpan);
    applyCrossfades(*modulationSpan);
    applyGain<float>(*modulationSpan, leftBuffer);
}

void Voice::Impl::ampStageStereo(AudioSpan<float> buffer) noexcept
{
    ScopedTiming logger { amplitudeDuration_ };

    BufferPool& bufferPool = resources_.getBufferPool();

    const auto numSamples = buffer.getNumFrames();
    auto modulationSpan = bufferPool.getBuffer(numSamples);
    if (!modulationSpan)
        return;

    amplitudeEnvelope(*modulationSpan);
    applyCrossfades(*modulationSpan);
    buffer.applyGain(*modulationSpan);
}

void Voice::Impl::panStageMono(AudioSpan<float> buffer) noexcept
{
    ScopedTiming logger { panningDuration_ };

    const auto numSamples = buffer.getNumFrames();
    const auto leftBuffer = buffer.getSpan(0);
    const auto rightBuffer = buffer.getSpan(1);

    BufferPool& bufferPool = resources_.getBufferPool();

    auto modulationSpan = bufferPool.getBuffer(numSamples);
    if (!modulationSpan)
        return;

    ModMatrix& mm = resources_.getModMatrix();

    // Prepare for stereo output
    copy<float>(leftBuffer, rightBuffer);

    // Apply panning
    fill(*modulationSpan, region_->pan);
    if (float* mod = mm.getModulation(panTarget_)) {
        for (size_t i = 0; i < numSamples; ++i)
            (*modulationSpan)[i] += mod[i];
    }
    pan(*modulationSpan, leftBuffer, rightBuffer);
}

void Voice::Impl::panStageStereo(AudioSpan<float> buffer) noexcept
{
    ScopedTiming logger { panningDuration_ };
    const auto numSamples = buffer.getNumFrames();
    const auto leftBuffer = buffer.getSpan(0);
    const auto rightBuffer = buffer.getSpan(1);

    BufferPool& bufferPool = resources_.getBufferPool();

    auto modulationSpan = bufferPool.getBuffer(numSamples);
    if (!modulationSpan)
        return;

    ModMatrix& mm = resources_.getModMatrix();

    // Apply panning
    fill(*modulationSpan, region_->pan);
    if (float* mod = mm.getModulation(panTarget_)) {
        for (size_t i = 0; i < numSamples; ++i)
            (*modulationSpan)[i] += mod[i];
    }
    pan(*modulationSpan, leftBuffer, rightBuffer);

    // Apply the width/position process
    fill(*modulationSpan, region_->width);
    if (float* mod = mm.getModulation(widthTarget_)) {
        for (size_t i = 0; i < numSamples; ++i)
            (*modulationSpan)[i] += mod[i];
    }
    width(*modulationSpan, leftBuffer, rightBuffer);

    fill(*modulationSpan, region_->position);
    if (float* mod = mm.getModulation(positionTarget_)) {
        for (size_t i = 0; i < numSamples; ++i)
            (*modulationSpan)[i] += mod[i];
    }
    pan(*modulationSpan, leftBuffer, rightBuffer);

    // add +3dB to compensate for the 2 pan stages (-3dB each stage)
    applyGain1(1.4125375446227544f, leftBuffer);
    applyGain1(1.4125375446227544f, rightBuffer);
}

void Voice::Impl::filterStageMono(AudioSpan<float> buffer) noexcept
{
    ScopedTiming logger { filterDuration_ };
    const auto numSamples = buffer.getNumFrames();
    const auto leftBuffer = buffer.getSpan(0);
    const float* inputChannel[1] { leftBuffer.data() };
    float* outputChannel[1] { leftBuffer.data() };
    for (unsigned i = 0; i < region_->filters.size(); ++i) {
        filters_[i].process(inputChannel, outputChannel, numSamples);
    }

    for (unsigned i = 0; i < region_->equalizers.size(); ++i) {
        equalizers_[i].process(inputChannel, outputChannel, numSamples);
    }
}

void Voice::Impl::filterStageStereo(AudioSpan<float> buffer) noexcept
{
    ScopedTiming logger { filterDuration_ };
    const auto numSamples = buffer.getNumFrames();
    const auto leftBuffer = buffer.getSpan(0);
    const auto rightBuffer = buffer.getSpan(1);

    const float* inputChannels[2] { leftBuffer.data(), rightBuffer.data() };
    float* outputChannels[2] { leftBuffer.data(), rightBuffer.data() };

    for (unsigned i = 0; i < region_->filters.size(); ++i) {
        filters_[i].process(inputChannels, outputChannels, numSamples);
    }

    for (unsigned i = 0; i < region_->equalizers.size(); ++i) {
        equalizers_[i].process(inputChannels, outputChannels, numSamples);
    }
}

void Voice::Impl::fillWithData(AudioSpan<float> buffer) noexcept
{
    const size_t numSamples = buffer.getNumFrames();
    if (numSamples == 0)
        return;

    if (!currentPromise_) {
        DBG("[Voice] Missing promise during fillWithData");
        return;
    }

    auto source = currentPromise_->getData();
    if (source.getNumFrames() == 0) {
        DBG("[Voice] Empty source in promise");
        return;
    }

    BufferPool& bufferPool = resources_.getBufferPool();
    const CurveSet& curves = resources_.getCurves();

    // calculate interpolation data
    //   indices: integral position in the source audio
    //   coeffs: fractional position normalized 0-1
    auto coeffs = bufferPool.getBuffer(numSamples);
    auto indices = bufferPool.getIndexBuffer(numSamples);
    if (!indices || !coeffs)
        return;
    {
        auto jumps = bufferPool.getBuffer(numSamples);
        if (!jumps)
            return;

        absl::Span<float> pitch = *jumps; // temporary
        pitchEnvelope(pitch);

        float baseRatio = pitchRatio_ * speedRatio_;
        for (size_t i = 0; i < numSamples; ++i)
            (*jumps)[i] = baseRatio * centsFactor(pitch[i]);

        // Take the first sample if the voice just started
        if (age_ == 0)
            jumps->front() = 0.0f;

        jumps->front() += floatPositionOffset_;
        cumsum<float>(*jumps, *jumps);
        sfzInterpolationCast<float>(*jumps, *indices, *coeffs);
        add1<int>(sourcePosition_, *indices);
    }

    // Update loop characteristics with the current CC state
    updateLoopInformation();
    const auto loop = this->loop_;

    // Looping logic
    const bool hasLoopSamples = static_cast<size_t>(loop.end) < source.getNumFrames();
    const bool loopCountReached = region_->loopCount && loop_.restarts >= *region_->loopCount;
    const bool loopContinuous = (region_->loopMode == LoopMode::loop_continuous);
    const bool loopSustain = (region_->loopMode == LoopMode::loop_sustain) && !released();
    const bool shouldLoop = hasLoopSamples && (loopSustain || loopContinuous) && !loopCountReached;

    /*
               loop start             loop end
                   v                      |
                  /|---------------|\     |
                /  |               |  \   |
              /    |               |    \ v
            /------|---------------|------\
            ^                      ^
        xfin start            xfout start
            <------>               <------>
           xfade size             xfade size
     */

    // loop crossfade partitioning
    absl::Span<int> partitionStarts;
    absl::Span<int> partitionTypes;
    unsigned numPartitions = 0;
    enum PartitionType { kPartitionNormal, kPartitionLoopXfade };

    SpanHolder<absl::Span<int>> partitionBuffers[2];
    if (shouldLoop) {
        for (auto& buf : partitionBuffers) {
            buf = bufferPool.getIndexBuffer(numSamples);
            if (!buf)
                return;
        }
        partitionStarts = *partitionBuffers[0];
        partitionTypes = *partitionBuffers[1];
        // Note: partitions will be alternance of Normal/Xfade
        //       computed along with index processing below
    } else {
        static const int starts[1] = { 0 };
        static const int types[1] = { kPartitionNormal };
        partitionStarts = absl::MakeSpan(const_cast<int*>(starts), 1);
        partitionTypes = absl::MakeSpan(const_cast<int*>(types), 1);
        numPartitions = 1;
    }

    const auto sampleEnd = min( int(sampleEnd_), int(currentPromise_->information.end), int(source.getNumFrames())) - 1;

    int blockRestarts { 0 };
    int oldIndex {};
    int oldPartitionType {};

    const auto addPartitionIfNecessary = [&] (unsigned blockIndex, int wrappedIndex, bool wrapped) {
        const bool xfading = wrappedIndex >= loop.start && wrappedIndex >= loop.xfOutStart;
        const int partitionType = xfading ? kPartitionLoopXfade : kPartitionNormal;

        // if looping or entering a different type, start a new partition
        bool start = blockIndex == 0 || wrapped || partitionType != oldPartitionType;
        if (start) {
            partitionStarts[numPartitions] = blockIndex;
            partitionTypes[numPartitions] = partitionType;
            ++numPartitions;
        }

        oldIndex = wrappedIndex;
        oldPartitionType = partitionType;
    };

    if (shouldLoop) {
        unsigned i = 0;
        while (i < numSamples) {
            int wrappedIndex = (*indices)[i] - loop.size * blockRestarts;
            if (wrappedIndex > loop.end) {
                wrappedIndex -= loop.size;
                blockRestarts += 1;
                loop_.restarts += 1;
            }
            (*indices)[i] = wrappedIndex;
            const bool wrapped = wrappedIndex < oldIndex;

            // identify the partition this index is in
            addPartitionIfNecessary(i, wrappedIndex, wrapped);
            i++;

            // Break if we reached the loop count
            if (wrapped && region_->loopCount && loop_.restarts >= *region_->loopCount)
                break;
        }

        while (i < numSamples) { // In case we released within the block, continue as if it were a one-shot
            (*indices)[i] -= loop.size * blockRestarts;
            if ((*indices)[i] >= sampleEnd) {
                fill<int>(indices->subspan(i), sampleEnd);
                fill<float>(coeffs->subspan(i), 0x1.fffffep-1);
                break;
            }
            i++;
        }
    } else { // One shots and loops that have released (for loop sustain) or ended (with loop counts)
        for (unsigned i = 0; i < numSamples; ++i) {
            (*indices)[i] -= sampleSize_ * blockRestarts;

            if ((*indices)[i] >= sampleEnd) {
                if (region_->sampleCount && count_ < *region_->sampleCount && !region_->shouldLoop()) {
                    (*indices)[i] -= sampleSize_;
                    blockRestarts += 1;
                    count_ += 1;
                    continue;
                }

                off(int(i), true);
                fill<int>(indices->subspan(i), sampleEnd);
                fill<float>(coeffs->subspan(i), 0x1.fffffep-1);
                break;
            }
        }
    }

    // interpolation processing
    const int quality = getCurrentSampleQuality();

    for (unsigned ptNo = 0; ptNo < numPartitions; ++ptNo) {
        // current partition
        const int ptType = partitionTypes[ptNo];
        const unsigned ptStart = partitionStarts[ptNo];
        const unsigned ptNextStart = (ptNo + 1 < numPartitions) ? partitionStarts[ptNo + 1] : numSamples;
        const unsigned ptSize = ptNextStart - ptStart;

        // partition spans
        AudioSpan<float> ptBuffer = buffer.subspan(ptStart, ptSize);
        absl::Span<const int> ptIndices = indices->subspan(ptStart, ptSize);
        absl::Span<const float> ptCoeffs = coeffs->subspan(ptStart, ptSize);

        fillInterpolatedWithQuality<false>(
            source, ptBuffer, ptIndices, ptCoeffs, {}, quality);

        if (ptType == kPartitionLoopXfade) {
            auto xfTemp1 = bufferPool.getBuffer(numSamples);
            auto xfTemp2 = bufferPool.getBuffer(numSamples);
            auto xfIndicesTemp = bufferPool.getIndexBuffer(numSamples);
            if (!xfTemp1 || !xfTemp2 || !xfIndicesTemp)
                return;

            absl::Span<float> xfCurvePos = xfTemp1->first(ptSize);

            // compute crossfade positions
            for (unsigned i = 0; i < ptSize; ++i) {
                float pos = float(ptIndices[i]) + ptCoeffs[i];
                xfCurvePos[i] = (pos - float(loop.xfOutStart)) / float(loop.xfSize);
            }

            //----------------------------------------------------------------//
            // Crossfade Out
            //   -> fade out signal nearing the loop end
            {
                // compute out curve
                absl::Span<float> xfCurve = xfTemp2->first(ptSize);
                IF_CONSTEXPR (config::loopXfadeCurve == 2) {
                    const Curve& xfIn = getSCurve();
                    for (unsigned i = 0; i < ptSize; ++i)
                        xfCurve[i] = xfIn.evalNormalized(1.0f - xfCurvePos[i]);
                }
                else IF_CONSTEXPR (config::loopXfadeCurve == 1) {
                    const Curve& xfOut = curves.getCurve(6);
                    for (unsigned i = 0; i < ptSize; ++i)
                        xfCurve[i] = xfOut.evalNormalized(xfCurvePos[i]);
                }
                else IF_CONSTEXPR (config::loopXfadeCurve == 0) {
                    // TODO(jpc) vectorize this
                    for (unsigned i = 0; i < ptSize; ++i)
                        xfCurve[i] = clamp(1.0f - xfCurvePos[i], 0.0f, 1.0f);
                }
                // apply out curve
                // (scalar fallback: buffer and curve not aligned)
                size_t numChannels = ptBuffer.getNumChannels();
                for (size_t c = 0; c < numChannels; ++c) {
                    absl::Span<float> channel = ptBuffer.getSpan(c);
                    for (unsigned i = 0; i < ptSize; ++i)
                        channel[i] *= xfCurve[i];
                }
            }
            //----------------------------------------------------------------//
            // Crossfade In
            //   -> fade in signal preceding the loop start
            {
                // compute indices of the crossfade input segment
                absl::Span<int> xfInIndices = xfIndicesTemp->first(ptSize);
                absl::c_copy(ptIndices, xfInIndices.begin());
                subtract1(loop.xfOutStart - loop.xfInStart, xfInIndices);

                // disregard the segment whose indices have been pushed
                // into the negatives, take these virtually as zeroes.
                unsigned applyOffset = 0;
                while (applyOffset < ptSize && xfInIndices[applyOffset] < 0)
                    ++applyOffset;
                unsigned applySize = ptSize - applyOffset;

                // offset the indices and coeffs
                xfInIndices = xfInIndices.subspan(applyOffset);
                absl::Span<const float> xfInCoeffs = ptCoeffs.subspan(applyOffset);
                // offset the curve positions
                absl::Span<float> xfInCurvePos = xfCurvePos.subspan(applyOffset);
                // offset the output buffer
                AudioSpan<float> xfInBuffer = ptBuffer.subspan(applyOffset);

                // compute in curve
                absl::Span<float> xfCurve = xfTemp2->first(applySize);
                IF_CONSTEXPR (config::loopXfadeCurve == 2) {
                    const Curve& xfIn = getSCurve();
                    for (unsigned i = 0; i < applySize; ++i)
                        xfCurve[i] = xfIn.evalNormalized(xfInCurvePos[i]);
                }
                else IF_CONSTEXPR (config::loopXfadeCurve == 1) {
                    const Curve& xfIn = curves.getCurve(5);
                    for (unsigned i = 0; i < applySize; ++i)
                        xfCurve[i] = xfIn.evalNormalized(xfInCurvePos[i]);
                }
                else IF_CONSTEXPR (config::loopXfadeCurve == 0) {
                    // TODO(jpc) vectorize this
                    for (unsigned i = 0; i < applySize; ++i)
                        xfCurve[i] = clamp(xfInCurvePos[i], 0.0f, 1.0f);
                }
                // apply in curve
                fillInterpolatedWithQuality<true>(
                    source, xfInBuffer, xfInIndices, xfInCoeffs, xfCurve, quality);
            }
        }
    }

    sourcePosition_ = indices->back();
    floatPositionOffset_ = coeffs->back();

#if 1
    ASSERT(!hasNanInf(buffer.getConstSpan(0)));
    ASSERT(!hasNanInf(buffer.getConstSpan(1)));
    SFIZZ_CHECK(isReasonableAudio(buffer.getConstSpan(0)));
    SFIZZ_CHECK(isReasonableAudio(buffer.getConstSpan(1)));
#endif
}

template <InterpolatorModel M, bool Adding>
void Voice::Impl::fillInterpolated(
    const AudioSpan<const float>& source, const AudioSpan<float>& dest,
    absl::Span<const int> indices, absl::Span<const float> coeffs,
    absl::Span<const float> addingGains)
{
    auto* ind = indices.data();
    auto* coeff = coeffs.data();
    auto* addingGain = addingGains.data();
    auto leftSource = source.getConstSpan(0);
    auto left = dest.getChannel(0);
    if (source.getNumChannels() == 1) {
        while (ind < indices.end()) {
            auto output = interpolate<M>(&leftSource[*ind], *coeff);
            IF_CONSTEXPR(Adding) {
                float g = *addingGain++;
                *left += g * output;
            }
            else
                *left = output;
            incrementAll(ind, left, coeff);
        }
    } else {
        auto right = dest.getChannel(1);
        auto rightSource = source.getConstSpan(1);
        while (ind < indices.end()) {
            auto leftOutput = interpolate<M>(&leftSource[*ind], *coeff);
            auto rightOutput = interpolate<M>(&rightSource[*ind], *coeff);
            IF_CONSTEXPR(Adding) {
                float g = *addingGain++;
                *left += g * leftOutput;
                *right += g * rightOutput;
            }
            else {
                *left = leftOutput;
                *right = rightOutput;
            }
            incrementAll(ind, left, right, coeff);
        }
    }
}

template <bool Adding>
void Voice::Impl::fillInterpolatedWithQuality(
    const AudioSpan<const float>& source, const AudioSpan<float>& dest,
    absl::Span<const int> indices, absl::Span<const float> coeffs,
    absl::Span<const float> addingGains, int quality)
{
    switch (clamp(quality, 0, 10)) {
    case 0:
        {
            constexpr auto itp = kInterpolatorNearest;
            fillInterpolated<itp, Adding>(source, dest, indices, coeffs, addingGains);
        }
        break;
    case 1:
        {
            constexpr auto itp = kInterpolatorLinear;
            fillInterpolated<itp, Adding>(source, dest, indices, coeffs, addingGains);
        }
        break;
    case 2:
        {
#if 0
            // B-spline response has faster decay of aliasing, but not zero-crossings at integer positions
            constexpr auto itp = kInterpolatorBspline3;
#else
            // Hermite polynomial, has less pass-band attenuation
            constexpr auto itp = kInterpolatorHermite3;
#endif
            fillInterpolated<itp, Adding>(source, dest, indices, coeffs, addingGains);
        }
        break;
    case 3:
        {
            constexpr auto itp = kInterpolatorSinc8;
            fillInterpolated<itp, Adding>(source, dest, indices, coeffs, addingGains);
        }
        break;
    case 4:
        {
            constexpr auto itp = kInterpolatorSinc12;
            fillInterpolated<itp, Adding>(source, dest, indices, coeffs, addingGains);
        }
        break;
    case 5:
        {
            constexpr auto itp = kInterpolatorSinc16;
            fillInterpolated<itp, Adding>(source, dest, indices, coeffs, addingGains);
        }
        break;
    case 6:
        {
            constexpr auto itp = kInterpolatorSinc24;
            fillInterpolated<itp, Adding>(source, dest, indices, coeffs, addingGains);
        }
        break;
    case 7:
        {
            constexpr auto itp = kInterpolatorSinc36;
            fillInterpolated<itp, Adding>(source, dest, indices, coeffs, addingGains);
        }
        break;
    case 8:
        {
            constexpr auto itp = kInterpolatorSinc48;
            fillInterpolated<itp, Adding>(source, dest, indices, coeffs, addingGains);
        }
        break;
    case 9:
        {
            constexpr auto itp = kInterpolatorSinc60;
            fillInterpolated<itp, Adding>(source, dest, indices, coeffs, addingGains);
        }
        break;
    case 10:
        {
            constexpr auto itp = kInterpolatorSinc72;
            fillInterpolated<itp, Adding>(source, dest, indices, coeffs, addingGains);
        }
        break;
    }
}

const Curve& Voice::Impl::getSCurve()
{
    static const Curve curve = []() -> Curve {
        constexpr unsigned N = Curve::NumValues;
        float values[N];
        for (unsigned i = 0; i < N; ++i) {
            double x = i / double(N - 1);
            values[i] = float((1.0 - std::cos(M_PI * x)) * 0.5);
        }
        return Curve::buildFromPoints(values);
    }();
    return curve;
}

void Voice::Impl::fillWithGenerator(AudioSpan<float> buffer) noexcept
{
    const auto leftSpan = buffer.getSpan(0);
    const auto rightSpan  = buffer.getSpan(1);

    if (region_->sampleId->filename() == "*noise") {
        auto gen = [&]() {
            return uniformNoiseDist_(Random::randomGenerator);
        };
        absl::c_generate(leftSpan, gen);
        absl::c_generate(rightSpan, gen);
    } else if (region_->sampleId->filename() == "*gnoise") {
        // You need to wrap in a lambda, otherwise generate will
        // make a copy of the gaussian distribution *along with its state*
        // leading to periodic behavior....
        auto gen = [&]() {
            return gaussianNoiseDist_();
        };
        absl::c_generate(leftSpan, gen);
        absl::c_generate(rightSpan, gen);
    } else {
        const size_t numFrames = buffer.getNumFrames();

        BufferPool& bufferPool = resources_.getBufferPool();
        ModMatrix& modMatrix = resources_.getModMatrix();

        auto frequencies = bufferPool.getBuffer(numFrames);
        if (!frequencies)
            return;

        absl::Span<float> pitch = *frequencies; // temporary
        pitchEnvelope(pitch);

        const float keycenterFrequency = midiNoteFrequency(pitchKeycenter_);
        const float baseRatio = pitchRatio_ * keycenterFrequency;

        for (size_t i = 0; i < numFrames; ++i)
            (*frequencies)[i] = baseRatio * centsFactor(pitch[i]);

        auto detuneSpan = bufferPool.getBuffer(numFrames);
        if (!detuneSpan)
            return;

        const int oscillatorMode = region_->oscillatorMode;
        const int oscillatorMulti = region_->oscillatorMulti;
        const int quality = getCurrentOscillatorQuality();

        if (oscillatorMode <= 0 && oscillatorMulti < 2) {
            // single oscillator
            auto tempSpan = bufferPool.getBuffer(numFrames);
            if (!tempSpan)
                return;

            WavetableOscillator& osc = waveOscillators_[0];
            osc.setQuality(quality);
            fill(*detuneSpan, 1.0f);
            osc.processModulated(frequencies->data(), detuneSpan->data(), tempSpan->data(), buffer.getNumFrames());
            copy<float>(*tempSpan, leftSpan);
            copy<float>(*tempSpan, rightSpan);
        }
        else if (oscillatorMode <= 0 && oscillatorMulti >= 3) {
            // unison oscillator
            auto tempSpan = bufferPool.getBuffer(numFrames);
            auto tempLeftSpan = bufferPool.getBuffer(numFrames);
            auto tempRightSpan = bufferPool.getBuffer(numFrames);
            if (!tempSpan || !tempLeftSpan || !tempRightSpan)
                return;

            const float* detuneMod = modMatrix.getModulation(oscillatorDetuneTarget_);
            for (unsigned u = 0, uSize = waveUnisonSize_; u < uSize; ++u) {
                WavetableOscillator& osc = waveOscillators_[u];
                osc.setQuality(quality);
                if (!detuneMod)
                    fill(*detuneSpan, waveDetuneRatio_[u]);
                else {
                    for (size_t i = 0; i < numFrames; ++i)
                        (*detuneSpan)[i] = centsFactor(detuneMod[i]);
                    applyGain1(waveDetuneRatio_[u], *detuneSpan);
                }
                osc.processModulated(frequencies->data(), detuneSpan->data(), tempSpan->data(), numFrames);
                if (u == 0) {
                    applyGain1<float>(waveLeftGain_[u], *tempSpan, *tempLeftSpan);
                    applyGain1<float>(waveRightGain_[u], *tempSpan, *tempRightSpan);
                }
                else {
                    multiplyAdd1<float>(waveLeftGain_[u], *tempSpan, *tempLeftSpan);
                    multiplyAdd1<float>(waveRightGain_[u], *tempSpan, *tempRightSpan);
                }
            }

            copy<float>(*tempLeftSpan, leftSpan);
            copy<float>(*tempRightSpan, rightSpan);
        }
        else {
            // modulated oscillator
            auto tempSpan = bufferPool.getBuffer(numFrames);
            if (!tempSpan)
                return;

            WavetableOscillator& oscCar = waveOscillators_[0];
            WavetableOscillator& oscMod = waveOscillators_[1];
            oscCar.setQuality(quality);
            oscMod.setQuality(quality);

            // compute the modulator
            auto modulatorSpan = bufferPool.getBuffer(numFrames);
            if (!modulatorSpan)
                return;

            const float* detuneMod = modMatrix.getModulation(oscillatorDetuneTarget_);
            if (!detuneMod)
                fill(*detuneSpan, waveDetuneRatio_[1]);
            else {
                for (size_t i = 0; i < numFrames; ++i)
                    (*detuneSpan)[i] = centsFactor(detuneMod[i]);
                applyGain1(waveDetuneRatio_[1], *detuneSpan);
            }

            oscMod.processModulated(frequencies->data(), detuneSpan->data(), modulatorSpan->data(), numFrames);

            // scale the modulator
            const float oscillatorModDepth = region_->oscillatorModDepth;
            if (oscillatorModDepth != 1.0f)
                applyGain1(oscillatorModDepth, *modulatorSpan);
            const float* modDepthMod = modMatrix.getModulation(oscillatorModDepthTarget_);
            if (modDepthMod)
                applyGain(absl::MakeConstSpan(modDepthMod, numFrames), *modulatorSpan);

            // compute carrier×modulator
            switch (region_->oscillatorMode) {
            case 0: // RM synthesis
            default:
                fill(*detuneSpan, 1.0f);
                oscCar.processModulated(frequencies->data(), detuneSpan->data(), tempSpan->data(), buffer.getNumFrames());
                applyGain<float>(*modulatorSpan, *tempSpan);
                break;

            case 1: // PM synthesis
                // Note(jpc): not implemented, just do FM instead
                goto fm_synthesis;
                break;

            case 2: // FM synthesis
            fm_synthesis:
                fill(*detuneSpan, 1.0f);
                multiplyAdd<float>(*modulatorSpan, *frequencies, *frequencies);
                oscCar.processModulated(frequencies->data(), detuneSpan->data(), tempSpan->data(), buffer.getNumFrames());
                break;
            }

            copy<float>(*tempSpan, leftSpan);
            copy<float>(*tempSpan, rightSpan);
        }
    }

#if 0
    ASSERT(!hasNanInf(buffer.getConstSpan(0)));
    ASSERT(!hasNanInf(buffer.getConstSpan(1)));
    SFIZZ_CHECK(isReasonableAudio(buffer.getConstSpan(0)));
    SFIZZ_CHECK(isReasonableAudio(buffer.getConstSpan(1)));
#endif
}

bool Voice::released() const noexcept
{
    Impl& impl = *impl_;
    return impl.released();
}

bool Voice::Impl::released() const noexcept
{
    if (!region_ || state_ != State::playing)
        return true;


    if (!region_->flexAmpEG)
        return egAmplitude_.isReleased();
    else
        return flexEGs_[*region_->flexAmpEG]->isReleased();
}

bool Voice::checkOffGroup(const Region* other, int delay, int noteNumber) noexcept
{
    Impl& impl = *impl_;
    const Layer* layer = impl.layer_;
    const Region* region = impl.region_;
    if (region == nullptr || other == nullptr)
        return false;

    if (impl.offed_)
        return false;

    if ((impl.triggerEvent_.type == TriggerEventType::NoteOn
            ||  impl.triggerEvent_.type == TriggerEventType::CC)
        && region->offBy && *region->offBy == other->group
        && (region->group != other->group || !layer->ccSwitched_.all() || noteNumber != impl.triggerEvent_.number)) {
        off(delay);
        return true;
    }

    return false;
}

void Voice::reset() noexcept
{
    Impl& impl = *impl_;
    impl.switchState(State::idle);
    impl.layer_ = nullptr;
    impl.region_ = nullptr;
    impl.currentPromise_.reset();
    impl.sourcePosition_ = 0;
    impl.age_ = 0;
    impl.count_ = 1;
    impl.floatPositionOffset_ = 0.0f;
    impl.noteIsOff_ = false;
    impl.sostenutoState_ = Impl::SostenutoState::Up;
    impl.offed_ = false;

    impl.resetLoopInformation();

    impl.powerFollower_.clear();

    for (auto& filter : impl.filters_)
        filter.reset();

    for (auto& eq : impl.equalizers_)
        eq.reset();

    removeVoiceFromRing();
}

void Voice::Impl::resetLoopInformation() noexcept
{
    loop_.start = 0;
    loop_.end = 0;
    loop_.size = 0;
    loop_.xfSize = 0;
    loop_.xfOutStart = 0;
    loop_.xfInStart = 0;
    loop_.restarts = 0;
}

void Voice::Impl::updateLoopInformation() noexcept
{
    if (!region_ || !currentPromise_)
        return;

    if (!region_->shouldLoop())
        return;

    const Region& region = *region_;
    MidiState& midiState = resources_.getMidiState();
    const FileInformation& info = currentPromise_->information;
    const double rate = info.sampleRate;

    loop_.start = static_cast<int>(loopStart(region, midiState, triggerEvent_.number));
    loop_.end = max(static_cast<int>(loopEnd(region, midiState, triggerEvent_.number)), loop_.start);
    loop_.size = loop_.end + 1 - loop_.start;
    loop_.xfSize = static_cast<int>(lroundPositive(region.loopCrossfade * rate));
    // Clamp the crossfade to the part available before the loop starts
    loop_.xfSize = min(loop_.start, loop_.xfSize);
    loop_.xfOutStart = loop_.end + 1 - loop_.xfSize;
    loop_.xfInStart = loop_.start - loop_.xfSize;
}

void Voice::setNextSisterVoice(Voice* voice) noexcept
{
    // Should never be null
    ASSERT(voice);
    nextSisterVoice_ = voice;
}

void Voice::setPreviousSisterVoice(Voice* voice) noexcept
{
    // Should never be null
    ASSERT(voice);
    previousSisterVoice_ = voice;
}

void Voice::removeVoiceFromRing() noexcept
{
    previousSisterVoice_->setNextSisterVoice(nextSisterVoice_);
    nextSisterVoice_->setPreviousSisterVoice(previousSisterVoice_);
    previousSisterVoice_ = this;
    nextSisterVoice_ = this;
}

float Voice::getAveragePower() const noexcept
{
    Impl& impl = *impl_;
    if (impl.followPower_)
        return impl.powerFollower_.getAveragePower();
    else
        return 0.0f;
}

bool Voice::offedOrFree() const noexcept
{
    Impl& impl = *impl_;
    if (impl.state_ != State::playing)
        return true;

    return impl.offed_;
}

void Voice::setMaxFiltersPerVoice(size_t numFilters)
{
    Impl& impl = *impl_;
    if (numFilters == impl.filters_.size())
        return;

    impl.filters_.clear();
    for (unsigned i = 0; i < numFilters; ++i)
        impl.filters_.emplace_back(impl.resources_);
}

void Voice::setMaxEQsPerVoice(size_t numFilters)
{
    Impl& impl = *impl_;
    if (numFilters == impl.equalizers_.size())
        return;

    impl.equalizers_.clear();
    for (unsigned i = 0; i < numFilters; ++i)
        impl.equalizers_.emplace_back(impl.resources_);
}

void Voice::setMaxLFOsPerVoice(size_t numLFOs)
{
    Impl& impl = *impl_;
    Resources& resources = impl.resources_;

    impl.lfos_.resize(numLFOs);

    for (size_t i = 0; i < numLFOs; ++i) {
        auto lfo = absl::make_unique<LFO>(resources);
        lfo->setSampleRate(impl.sampleRate_);
        impl.lfos_[i] = std::move(lfo);
    }
}

void Voice::setMaxFlexEGsPerVoice(size_t numFlexEGs)
{
    Impl& impl = *impl_;
    Resources& resources = impl.resources_;

    impl.flexEGs_.resize(numFlexEGs);

    for (size_t i = 0; i < numFlexEGs; ++i) {
        auto eg = absl::make_unique<FlexEnvelope>(resources);
        eg->setSampleRate(impl.sampleRate_);
        impl.flexEGs_[i] = std::move(eg);
    }
}

void Voice::setPitchEGEnabledPerVoice(bool havePitchEG)
{
    Impl& impl = *impl_;
    if (havePitchEG)
        impl.egPitch_.reset(new ADSREnvelope(impl.resources_.getMidiState()));
    else
        impl.egPitch_.reset();
}

void Voice::setFilterEGEnabledPerVoice(bool haveFilterEG)
{
    Impl& impl = *impl_;
    if (haveFilterEG)
        impl.egFilter_.reset(new ADSREnvelope(impl.resources_.getMidiState()));
    else
        impl.egFilter_.reset();
}

void Voice::setAmplitudeLFOEnabledPerVoice(bool haveAmplitudeLFO)
{
    Impl& impl = *impl_;
    Resources& res = impl.resources_;
    if (haveAmplitudeLFO) {
        LFO* lfo = new LFO(res);
        impl.lfoAmplitude_.reset(lfo);
        lfo->setSampleRate(impl.sampleRate_);
    }
    else
        impl.lfoAmplitude_.reset();
}

void Voice::setPitchLFOEnabledPerVoice(bool havePitchLFO)
{
    Impl& impl = *impl_;
    Resources& res = impl.resources_;
    if (havePitchLFO) {
        LFO* lfo = new LFO(res);
        impl.lfoPitch_.reset(lfo);
        lfo->setSampleRate(impl.sampleRate_);
    }
    else
        impl.lfoPitch_.reset();
}

void Voice::setFilterLFOEnabledPerVoice(bool haveFilterLFO)
{
    Impl& impl = *impl_;
    Resources& res = impl.resources_;
    if (haveFilterLFO) {
        LFO* lfo = new LFO(res);
        impl.lfoFilter_.reset(lfo);
        lfo->setSampleRate(impl.sampleRate_);
    }
    else
        impl.lfoFilter_.reset();
}

void Voice::Impl::setupOscillatorUnison()
{
    const int m = region_->oscillatorMulti;
    const float d = region_->oscillatorDetune;

    // 3-9: unison mode, 1: normal/RM, 2: PM/FM
    if (m < 3 || region_->oscillatorMode > 0) {
        waveUnisonSize_ = 1;
        // carrier
        waveDetuneRatio_[0] = 1.0;
        waveLeftGain_[0] = 1.0;
        waveRightGain_[0] = 1.0;
        // modulator
        const float modDepth = region_->oscillatorModDepth;
        waveDetuneRatio_[1] = centsFactor(d);
        waveLeftGain_[1] = modDepth;
        waveRightGain_[1] = modDepth;
        return;
    }

    // oscillator count, aka. unison size
    waveUnisonSize_ = m;

    // detune (cents)
    float detunes[config::oscillatorsPerVoice];
    detunes[0] = 0.0;
    detunes[1] = -d;
    detunes[2] = +d;
    for (int i = 3; i < m; ++i) {
        int n = (i - 1) / 2;
        detunes[i] = d * ((i & 1) ? -0.25f : +0.25f) * float(n);
    }

    // detune (ratio)
    for (int i = 0; i < m; ++i)
        waveDetuneRatio_[i] = centsFactor(detunes[i]);

    // gains
    waveLeftGain_[0] = 0.0;
    waveRightGain_[m - 1] = 0.0;
    for (int i = 0; i < m - 1; ++i) {
        float g = 1.0f - float(i) / float(m - 1);
        waveLeftGain_[m - 1 - i] = g;
        waveRightGain_[i] = g;
    }

#if 0
    fprintf(stderr, "\n");
    fprintf(stderr, "# Left:\n");
    for (int i = m - 1; i >= 0; --i) {
        if (waveLeftGain[i] != 0)
            fprintf(stderr, "[%d] %10g cents, %10g dB\n", i, detunes[i], 20.0f * std::log10(waveLeftGain[i]));
    }
    fprintf(stderr, "\n");
    fprintf(stderr, "# Right:\n");
    for (int i = 0; i < m; ++i) {
        if (waveRightGain[i] != 0)
            fprintf(stderr, "[%d] %10g cents, %10g dB\n", i, detunes[i], 20.0f * std::log10(waveRightGain[i]));
    }
#endif
}

void Voice::Impl::switchState(State s)
{
    if (s != state_) {
        state_ = s;
        if (stateListener_)
            stateListener_->onVoiceStateChanging(id_, s);
    }
}

void Voice::Impl::pitchEnvelope(absl::Span<float> pitchSpan) noexcept
{
    const size_t numFrames = pitchSpan.size();

    const MidiState& midiState = resources_.getMidiState();
    MidiState::additiveMergeEvents(midiState.getPitchBendEvents(), midiState.getPerNotePitchBendEvents(triggerEvent_.number), tempEvents_);
    const auto bendLambda = [this](float bend) {
        return region_->getBendInCents(bend);
    };

    if (region_->bendStep > 1.0f)
        linearEnvelope(tempEvents_, pitchSpan, bendLambda, region_->bendStep);
    else
        linearEnvelope(tempEvents_, pitchSpan, bendLambda);
    bendSmoother_.process(pitchSpan, pitchSpan);

    ModMatrix& mm = resources_.getModMatrix();

    if (float* mod = mm.getModulation(pitchTarget_))
        add<float>(absl::MakeSpan(mod, numFrames), pitchSpan);
}

void Voice::Impl::resetSmoothers() noexcept
{
    bendSmoother_.reset(0.0f);
    gainSmoother_.reset(0.0f);
}

void Voice::Impl::saveModulationTargets(const Region* region) noexcept
{
    ModMatrix& mm = resources_.getModMatrix();
    masterAmplitudeTarget_ = mm.findTarget(ModKey::createNXYZ(ModId::MasterAmplitude, region->getId()));
    amplitudeTarget_ = mm.findTarget(ModKey::createNXYZ(ModId::Amplitude, region->getId()));
    volumeTarget_ = mm.findTarget(ModKey::createNXYZ(ModId::Volume, region->getId()));
    panTarget_ = mm.findTarget(ModKey::createNXYZ(ModId::Pan, region->getId()));
    positionTarget_ = mm.findTarget(ModKey::createNXYZ(ModId::Position, region->getId()));
    widthTarget_ = mm.findTarget(ModKey::createNXYZ(ModId::Width, region->getId()));
    pitchTarget_ = mm.findTarget(ModKey::createNXYZ(ModId::Pitch, region->getId()));
    oscillatorDetuneTarget_ = mm.findTarget(ModKey::createNXYZ(ModId::OscillatorDetune, region->getId()));
    oscillatorModDepthTarget_ = mm.findTarget(ModKey::createNXYZ(ModId::OscillatorModDepth, region->getId()));
}

void Voice::enablePowerFollower() noexcept
{
    Impl& impl = *impl_;
    impl.followPower_ = true;
    impl.powerFollower_.clear();
}

void Voice::disablePowerFollower() noexcept
{
    Impl& impl = *impl_;
    impl.followPower_ = false;
}

float Voice::getSampleRate() const noexcept
{
    Impl& impl = *impl_;
    return impl.sampleRate_;
}

int Voice::getSamplesPerBlock() const noexcept
{
    Impl& impl = *impl_;
    return impl.samplesPerBlock_;
}

bool Voice::toBeCleanedUp() const
{
    Impl& impl = *impl_;
    return impl.state_ == State::cleanMeUp;
}

void Voice::setStateListener(StateListener *l) noexcept
{
    Impl& impl = *impl_;
    impl.stateListener_ = l;
}

NumericId<Voice> Voice::getId() const noexcept
{
    Impl& impl = *impl_;
    return impl.id_;
}

const TriggerEvent& Voice::getTriggerEvent() const noexcept
{
    Impl& impl = *impl_;
    return impl.triggerEvent_;
}

const Region* Voice::getRegion() const noexcept
{
    Impl& impl = *impl_;
    return impl.region_;
}

int Voice::getRemainingDelay() const noexcept
{
    Impl& impl = *impl_;
    return impl.initialDelay_;
}

int Voice::getSourcePosition() const noexcept
{
    Impl& impl = *impl_;
    return impl.sourcePosition_;
}

unsigned Voice::getStartTimestampSamples() const noexcept
{
    Impl& impl = *impl_;
    return impl.startTimestamp_;
}

LFO* Voice::getLFO(size_t index)
{
    Impl& impl = *impl_;
    return impl.lfos_[index].get();
}

FlexEnvelope* Voice::getFlexEG(size_t index)
{
    Impl& impl = *impl_;
    return impl.flexEGs_[index].get();
}

int Voice::getAge() const noexcept
{
    Impl& impl = *impl_;
    return impl.age_;
}

double Voice::getLastDataDuration() const noexcept
{
    Impl& impl = *impl_;
    return impl.dataDuration_;
}

double Voice::getLastAmplitudeDuration() const noexcept
{
    Impl& impl = *impl_;
    return impl.amplitudeDuration_;
}

double Voice::getLastFilterDuration() const noexcept
{
    Impl& impl = *impl_;
    return impl.filterDuration_;
}

double Voice::getLastPanningDuration() const noexcept
{
    Impl& impl = *impl_;
    return impl.panningDuration_;
}

LFO* Voice::getAmplitudeLFO()
{
    Impl& impl = *impl_;
    return impl.lfoAmplitude_.get();
}

LFO* Voice::getPitchLFO()
{
    Impl& impl = *impl_;
    return impl.lfoPitch_.get();
}

LFO* Voice::getFilterLFO()
{
    Impl& impl = *impl_;
    return impl.lfoFilter_.get();
}

ADSREnvelope* Voice::getAmplitudeEG()
{
    Impl& impl = *impl_;
    return &impl.egAmplitude_;
}

ADSREnvelope* Voice::getPitchEG()
{
    Impl& impl = *impl_;
    return impl.egPitch_.get();
}

ADSREnvelope* Voice::getFilterEG()
{
    Impl& impl = *impl_;
    return impl.egFilter_.get();
}

const TriggerEvent& Voice::getTriggerEvent()
{
    Impl& impl = *impl_;
    return impl.triggerEvent_;
}

} // namespace sfz<|MERGE_RESOLUTION|>--- conflicted
+++ resolved
@@ -529,16 +529,11 @@
         impl.equalizers_[i].setup(region, i, impl.triggerEvent_.value);
     }
 
-<<<<<<< HEAD
-    impl.baseFrequency_ = tuning.getFrequencyOfKey(impl.triggerEvent_.number);
-    impl.sampleEnd_ = int(sampleEnd(region, midiState));
-=======
     impl.triggerDelay_ = delay;
     impl.initialDelay_ = delay + static_cast<int>(regionDelay(region, midiState, impl.triggerEvent_.number) * impl.sampleRate_);
     impl.baseFrequency_ = pitchOverridden ? equalTuning.getFrequencyOfKey(basePitch)
                                           : tuning.getFrequencyOfKey(impl.triggerEvent_.number); // this is unused, should we bother?
     impl.sampleEnd_ = int(sampleEnd(region, midiState, impl.triggerEvent_.number));
->>>>>>> 06036b2c
     impl.sampleSize_ = impl.sampleEnd_- impl.sourcePosition_ - 1;
     impl.bendSmoother_.setSmoothing(region.bendSmooth, impl.sampleRate_);
     impl.bendSmoother_.reset(region.getBendInCents(midiState.getPitchBend() + midiState.getPerNotePitchBend(impl.triggerEvent_.number)));
