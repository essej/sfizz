// SPDX-License-Identifier: BSD-2-Clause

// This code is part of the sfizz library and is licensed under a BSD 2-clause
// license. You should have receive a LICENSE.md file along with the code.
// If not, contact the sfizz maintainers at https://github.com/sfztools/sfizz

#include "SynthPrivate.h"
#include "Config.h"
#include "utility/Debug.h"
#include "utility/Macros.h"
#include "modulations/ModId.h"
#include "modulations/ModKey.h"
#include "modulations/ModMatrix.h"
#include "PolyphonyGroup.h"
#include "pugixml.hpp"
#include "Region.h"
#include "RegionSet.h"
#include "Resources.h"
#include "BufferPool.h"
#include "FilePool.h"
#include "Wavetables.h"
#include "Tuning.h"
#include "BeatClock.h"
#include "Metronome.h"
#include "SynthConfig.h"
#include "ScopedFTZ.h"
#include "utility/Base64.h"
#include "utility/StringViewHelpers.h"
#include "utility/Timing.h"
#include "utility/XmlHelpers.h"
#include "Voice.h"
#include "Interpolators.h"
#include "parser/Parser.h"
#include <absl/algorithm/container.h>
#include <absl/memory/memory.h>
#include <absl/strings/str_replace.h>
#include <absl/types/optional.h>
#include <absl/types/span.h>
#include <algorithm>
#include <chrono>
#include <iostream>
#include <strstream>
#include <random>
#include <utility>

namespace sfz {

// unless set to permissive, the loader rejects sfz files with errors
static constexpr bool loaderParsesPermissively = true;

Synth::Synth()
: impl_(new Impl) // NOLINT: (paul) I don't get why clang-tidy complains here
{
}

// Need to define the dtor after Impl has been defined
Synth::~Synth()
{

}

Synth::Impl::Impl()
{
    initializeSIMDDispatchers();
    initializeInterpolators();

    parser_.setListener(this);
    effectFactory_.registerStandardEffectTypes();
    initEffectBuses();
    resetVoices(config::numVoices);
    resetDefaultCCValues();
    resetAllControllers(0);

    // modulation sources
    MidiState& midiState = resources_.getMidiState();
    genController_.reset(new ControllerSource(resources_, voiceManager_));
    genLFO_.reset(new LFOSource(voiceManager_));
    genFlexEnvelope_.reset(new FlexEnvelopeSource(voiceManager_));
    genADSREnvelope_.reset(new ADSREnvelopeSource(voiceManager_));
    genChannelAftertouch_.reset(new ChannelAftertouchSource(voiceManager_, midiState));
    genPolyAftertouch_.reset(new PolyAftertouchSource(voiceManager_, midiState));
}

Synth::Impl::~Impl()
{
    voiceManager_.reset();
    resources_.getFilePool().emptyFileLoadingQueues();
}

void Synth::Impl::onParseFullBlock(const std::string& header, const std::vector<Opcode>& members)
{
    const auto newRegionSet = [&](OpcodeScope level) {
        auto parent = currentSet_;
        while (parent && parent->getLevel() >= level)
            parent = parent->getParent();

        sets_.emplace_back(new RegionSet(parent, level));
        currentSet_ = sets_.back().get();
    };

    switch (hash(header)) {
    case hash("global"):
        globalOpcodes_ = members;
        newRegionSet(OpcodeScope::kOpcodeScopeGlobal);
        groupOpcodes_.clear();
        masterOpcodes_.clear();
        handleGlobalOpcodes(members);
        break;
    case hash("control"):
        defaultPath_ = ""; // Always reset on a new control header
        handleControlOpcodes(members);
        break;
    case hash("master"):
        masterOpcodes_ = members;
        newRegionSet(OpcodeScope::kOpcodeScopeMaster);
        groupOpcodes_.clear();
        handleMasterOpcodes(members);
        numMasters_++;
        break;
    case hash("group"):
        groupOpcodes_ = members;
        newRegionSet(OpcodeScope::kOpcodeScopeGroup);
        handleGroupOpcodes(members, masterOpcodes_);
        numGroups_++;
        break;
    case hash("region"):
        buildRegion(members);
        break;
    case hash("curve"):
        resources_.getCurves().addCurveFromHeader(members);
        break;
    case hash("effect"):
        handleEffectOpcodes(members);
        break;
    case hash("sample"):
        handleSampleOpcodes(members);
        break;
    default:
        std::cerr << "Unknown header: " << header << '\n';
    }
}

void Synth::Impl::onParseError(const SourceRange& range, const std::string& message)
{
    const auto relativePath = range.start.filePath->lexically_relative(parser_.originalDirectory());
    std::cerr << "Parse error in " << relativePath << " at line " << range.start.lineNumber + 1 << ": " << message << '\n';
}

void Synth::Impl::onParseWarning(const SourceRange& range, const std::string& message)
{
    const auto relativePath = range.start.filePath->lexically_relative(parser_.originalDirectory());
    std::cerr << "Parse warning in " << relativePath << " at line " << range.start.lineNumber + 1 << ": " << message << '\n';
}

void Synth::Impl::buildRegion(const std::vector<Opcode>& regionOpcodes)
{
    int regionNumber = static_cast<int>(layers_.size());
    MidiState& midiState = resources_.getMidiState();
    Layer* lastLayer = new Layer(regionNumber, defaultPath_, midiState);
    layers_.emplace_back(lastLayer);
    Region* lastRegion = &lastLayer->getRegion();

    //
    auto parseOpcodes = [&](const std::vector<Opcode>& opcodes) {
        for (auto& opcode : opcodes) {
            const auto unknown = absl::c_find_if(unknownOpcodes_, [&](absl::string_view sv) { return sv.compare(opcode.name) == 0; });
            if (unknown != unknownOpcodes_.end()) {
                continue;
            }

            if (!lastRegion->parseOpcode(opcode))
                unknownOpcodes_.emplace_back(opcode.name);
        }
    };

    parseOpcodes(globalOpcodes_);
    parseOpcodes(masterOpcodes_);
    parseOpcodes(groupOpcodes_);
    parseOpcodes(regionOpcodes);

    // Create the amplitude envelope
    if (!lastRegion->flexAmpEG)
        lastRegion->getOrCreateConnection(
            ModKey::createNXYZ(ModId::AmpEG, lastRegion->id),
            ModKey::createNXYZ(ModId::MasterAmplitude, lastRegion->id)).sourceDepth = 1.0f;
    else
        lastRegion->getOrCreateConnection(
            ModKey::createNXYZ(ModId::Envelope, lastRegion->id, *lastRegion->flexAmpEG),
            ModKey::createNXYZ(ModId::MasterAmplitude, lastRegion->id)).sourceDepth = 1.0f;

    if (octaveOffset_ != 0 || noteOffset_ != 0)
        lastRegion->offsetAllKeys(octaveOffset_ * 12 + noteOffset_);

    if (lastRegion->lastKeyswitch)
        lastKeyswitchLists_[*lastRegion->lastKeyswitch].push_back(lastLayer);

    if (lastRegion->lastKeyswitchRange) {
        auto& range = *lastRegion->lastKeyswitchRange;
        for (uint8_t note = range.getStart(), end = range.getEnd(); note <= end; note++)
            lastKeyswitchLists_[note].push_back(lastLayer);
    }

    if (lastRegion->upKeyswitch)
        upKeyswitchLists_[*lastRegion->upKeyswitch].push_back(lastLayer);

    if (lastRegion->downKeyswitch)
        downKeyswitchLists_[*lastRegion->downKeyswitch].push_back(lastLayer);

    if (lastRegion->previousKeyswitch)
        previousKeyswitchLists_.push_back(lastLayer);

    if (lastRegion->defaultSwitch)
        setCurrentSwitch(*lastRegion->defaultSwitch);

    // There was a combination of group= and polyphony= on a region, so set the group polyphony
    if (lastRegion->group != Default::group && lastRegion->polyphony != config::maxVoices) {
        voiceManager_.setGroupPolyphony(lastRegion->group, lastRegion->polyphony);
    } else {
        // Just check that there are enough polyphony groups
        voiceManager_.ensureNumPolyphonyGroups(lastRegion->group);
    }

    if (currentSet_ != nullptr) {
        lastRegion->parent = currentSet_;
        currentSet_->addRegion(lastRegion);
    }

    // Adapt the size of the delayed releases to avoid allocating later on
    if (lastRegion->trigger == Trigger::release) {
        const auto keyLength = static_cast<unsigned>(lastRegion->keyRange.length());
        const auto size = max(config::delayedReleaseVoices, keyLength);
        lastLayer->delayedSustainReleases_.reserve(size);
        lastLayer->delayedSostenutoReleases_.reserve(size);
    }

    // Initialize status of Key switches, CC switches, etc
    lastLayer->initializeActivations();
}

void Synth::Impl::cleanupRegionReferences(const Region* region)
{
    for (auto& voice : voiceManager_) {
        if (voice.getRegion() == region)
            voice.reset();
    }
    
    // unfortunately the mod matrix is not set up to easily remove things
    // because all its ids are indexes
    // so a full clear and setup of the MM is probably a good idea upstream
}

void Synth::Impl::addEffectBusesIfNecessary(uint16_t output)
{
    while (effectBuses_.size() <= output) {
        // Add output
        effectBuses_.emplace_back();
        auto& buses = effectBuses_.back();
        // Add an empty main bus on output
        buses.emplace_back(new EffectBus);
        buses[0]->setGainToMain(1.0);
        buses[0]->setSamplesPerBlock(samplesPerBlock_);
        buses[0]->setSampleRate(sampleRate_);
        buses[0]->clearInputs(samplesPerBlock_);
    }
}

void Synth::Impl::initEffectBuses()
{
    effectBuses_.clear();
    addEffectBusesIfNecessary(0);
}

void Synth::Impl::clear()
{
    FilePool& filePool = resources_.getFilePool();
    MidiState& midiState = resources_.getMidiState();

    // Clear the background queues before removing everyone
    filePool.waitForBackgroundLoading();

    voiceManager_.reset();
    for (auto& list : lastKeyswitchLists_)
        list.clear();
    for (auto& list : downKeyswitchLists_)
        list.clear();
    for (auto& list : upKeyswitchLists_)
        list.clear();
    for (auto& list : noteActivationLists_)
        list.clear();
    for (auto& list : ccActivationLists_)
        list.clear();
    previousKeyswitchLists_.clear();

    currentSet_ = nullptr;
    sets_.clear();
    layers_.clear();
    resources_.clearNonState();
    rootPath_.clear();
    numGroups_ = 0;
    numMasters_ = 0;
    numOutputs_ = 1;
    noteOffset_ = 0;
    octaveOffset_ = 0;
    nextRegionNumber_ = 0;
    currentSwitch_ = absl::nullopt;
    defaultPath_ = "";
    image_ = "";
    midiState.resetNoteStates();
    midiState.flushEvents();
    filePool.setRamLoading(config::loadInRam);
    clearCCLabels();
    currentUsedCCs_.clear();
    sustainOrSostenuto_.clear();
    changedCCsThisCycle_.clear();
    changedCCsLastCycle_.clear();
    clearKeyLabels();
    keySlots_.clear();
    swLastSlots_.clear();
    clearKeyswitchLabels();
    globalOpcodes_.clear();
    masterOpcodes_.clear();
    groupOpcodes_.clear();
    unknownOpcodes_.clear();
    modificationTime_ = absl::nullopt;
    playheadMoved_ = false;

    initEffectBuses();
}

void Synth::Impl::handleMasterOpcodes(const std::vector<Opcode>& members)
{
    for (auto& rawMember : members) {
        const Opcode member = rawMember.cleanUp(kOpcodeScopeMaster);

        switch (member.lettersOnlyHash) {
        case hash("polyphony"):
            ASSERT(currentSet_ != nullptr);
            currentSet_->setPolyphonyLimit(member.read(Default::polyphony));
            break;
        case hash("sw_default"):
            setCurrentSwitch(member.read(Default::key));
            break;
        }
    }
}

void Synth::Impl::handleGlobalOpcodes(const std::vector<Opcode>& members)
{
    for (auto& rawMember : members) {
        const Opcode member = rawMember.cleanUp(kOpcodeScopeGlobal);

        switch (member.lettersOnlyHash) {
        case hash("polyphony"):
            ASSERT(currentSet_ != nullptr);
            currentSet_->setPolyphonyLimit(member.read(Default::polyphony));
            break;
        case hash("sw_default"):
            setCurrentSwitch(member.read(Default::key));
            break;
        case hash("volume"):
            // FIXME : Probably best not to mess with this and let the host control the volume
            // setValueFromOpcode(member, volume, OldDefault::volumeRange);
            break;
        }
    }
}

void Synth::Impl::handleGroupOpcodes(const std::vector<Opcode>& members, const std::vector<Opcode>& masterMembers)
{
    absl::optional<int64_t> groupIdx;
    absl::optional<unsigned> maxPolyphony;

    const auto parseOpcode = [&](const Opcode& rawMember) {
        const Opcode member = rawMember.cleanUp(kOpcodeScopeGroup);

        switch (member.lettersOnlyHash) {
        case hash("group"):
            groupIdx = member.read(Default::group);
            break;
        case hash("polyphony"):
            maxPolyphony = member.read(Default::polyphony);
            break;
        case hash("sw_default"):
            setCurrentSwitch(member.read(Default::key));
            break;
        }
    };

    for (auto& member : masterMembers)
        parseOpcode(member);

    for (auto& member : members)
        parseOpcode(member);

    if (groupIdx && maxPolyphony) {
        voiceManager_.setGroupPolyphony(*groupIdx, *maxPolyphony);
    } else if (maxPolyphony) {
        ASSERT(currentSet_ != nullptr);
        currentSet_->setPolyphonyLimit(*maxPolyphony);
    } else if (groupIdx) {
        voiceManager_.ensureNumPolyphonyGroups(*groupIdx);
    }
}

void Synth::Impl::handleControlOpcodes(const std::vector<Opcode>& members)
{
    for (auto& rawMember : members) {
        const Opcode member = rawMember.cleanUp(kOpcodeScopeControl);

        switch (member.lettersOnlyHash) {
        case hash("set_cc&"):
            if (Default::ccNumber.bounds.containsWithEnd(member.parameters.back())) {
                const auto ccNumber = member.parameters.back();
                const auto value = member.read(Default::loCC);
                setDefaultHdcc(ccNumber, value);
                if (!reloading)
                    resources_.getMidiState().ccEvent(0, ccNumber, value);
            }
            break;
        case hash("set_hdcc&"):
            if (Default::ccNumber.bounds.containsWithEnd(member.parameters.back())) {
                const auto ccNumber = member.parameters.back();
                const auto value = member.read(Default::loNormalized);
                setDefaultHdcc(ccNumber, value);
                if (!reloading)
                    resources_.getMidiState().ccEvent(0, ccNumber, value);
            }
            break;
        case hash("label_cc&"):
            if (Default::ccNumber.bounds.containsWithEnd(member.parameters.back()))
                setCCLabel(member.parameters.back(), std::string(member.value));
            break;
        case hash("label_key&"):
            if (member.parameters.back() <= Default::key.bounds.getEnd()) {
                const auto noteNumber = static_cast<uint8_t>(member.parameters.back());
                setKeyLabel(noteNumber, member.value);
            }
            break;
        case hash("default_path"):
            defaultPath_ = absl::StrReplaceAll(trim(member.value), { { "\\", "/" } });
            DBG("Changing default sample path to " << defaultPath_);
            break;
        case hash("image"):
            image_ = absl::StrCat(defaultPath_, absl::StrReplaceAll(trim(member.value), { { "\\", "/" } }));
            break;
        case hash("image_controls"):
            image_controls_ = absl::StrCat(defaultPath_, absl::StrReplaceAll(trim(member.value), { { "\\", "/" } }));
            break;
        case hash("note_offset"):
            noteOffset_ = member.read(Default::noteOffset);
            break;
        case hash("octave_offset"):
            octaveOffset_ = member.read(Default::octaveOffset);
            break;
        case hash("hint_ram_based"):
        {
            FilePool& filePool = resources_.getFilePool();
            if (member.value == "1")
                filePool.setRamLoading(true);
            else if (member.value == "0")
                filePool.setRamLoading(false);
            else
                DBG("Unsupported value for hint_ram_based: " << member.value);
            break;
        }
        case hash("hint_stealing"):
            switch(hash(member.value)) {
            case hash("first"):
                voiceManager_.setStealingAlgorithm(StealingAlgorithm::First);
                break;
            case hash("oldest"):
                voiceManager_.setStealingAlgorithm(StealingAlgorithm::Oldest);
                break;
            case hash("envelope_and_age"):
                voiceManager_.setStealingAlgorithm(StealingAlgorithm::EnvelopeAndAge);
                break;
            default:
                DBG("Unsupported value for hint_stealing: " << member.value);
            }
            break;
        case hash("hint_sustain_cancels_release"):
        {
            SynthConfig& config = resources_.getSynthConfig();
            config.sustainCancelsRelease = member.read(Default::sustainCancelsRelease);
        }
            break;
        default:
            // Unsupported control opcode
            DBG("Unsupported control opcode: " << member.name);
        }
    }
}


void Synth::Impl::handleEffectOpcodes(const std::vector<Opcode>& rawMembers)
{
    absl::string_view busName { "main" };
    uint16_t output { Default::output };

    std::vector<Opcode> members;
    members.reserve(rawMembers.size());
    for (const Opcode& opcode : rawMembers) {
        if (opcode.lettersOnlyHash == hash("output"))
            output = opcode.read(Default::output);

        members.push_back(opcode.cleanUp(kOpcodeScopeEffect));
    }

    addEffectBusesIfNecessary(output);

    auto getOrCreateBus = [this, output](unsigned index) -> EffectBus& {
        if (index + 1 > effectBuses_[output].size())
            effectBuses_[output].resize(index + 1);
        EffectBusPtr& bus = effectBuses_[output][index];
        if (!bus) {
            bus.reset(new EffectBus);
            bus->setSampleRate(sampleRate_);
            bus->setSamplesPerBlock(samplesPerBlock_);
            bus->clearInputs(samplesPerBlock_);
        }
        return *bus;
    };

    for (const Opcode& opcode : members) {
        switch (opcode.lettersOnlyHash) {
        case hash("bus"):
            busName = opcode.value;
            break;

            // note(jpc): gain opcodes are linear volumes in % units

        case hash("directtomain"):
            getOrCreateBus(0).setGainToMain(opcode.read(Default::effect));
            break;

        case hash("fx&tomain"): // fx&tomain
            {
                const auto busIndex = opcode.parameters.front();
                if (busIndex < 1 || busIndex > config::maxEffectBuses)
                    break;
                getOrCreateBus(busIndex).setGainToMain(opcode.read(Default::effect));
            }
            break;

        case hash("fx&tomix"): // fx&tomix
            {
                const auto busIndex = opcode.parameters.front();
                if (busIndex < 1 || busIndex > config::maxEffectBuses)
                    break;
                getOrCreateBus(busIndex).setGainToMix(opcode.read(Default::effect));
            }
            break;
        }
    }

    unsigned busIndex;
    if (busName.empty() || busName == "main")
        busIndex = 0;
    else if (busName.size() > 2 && busName.substr(0, 2) == "fx" && absl::SimpleAtoi(busName.substr(2), &busIndex) && busIndex >= 1 && busIndex <= config::maxEffectBuses) {
        // an effect bus fxN, with N usually in [1,4]
    } else {
        DBG("Unsupported effect bus: " << busName);
        return;
    }

    // create the effect and add it
    auto fx = effectFactory_.makeEffect(members);
    fx->setSampleRate(sampleRate_);
    fx->setSamplesPerBlock(samplesPerBlock_);
    getOrCreateBus(busIndex).addEffect(std::move(fx));
}

void Synth::Impl::handleSampleOpcodes(const std::vector<Opcode>& rawMembers)
{
    absl::string_view name { "" };
    bool hasData { false };
    absl::string_view sampleData;

    for (const Opcode& opcode : rawMembers) {
        switch (opcode.lettersOnlyHash) {
        case hash("name"):
            name = opcode.value;
            break;
        case hash("base&data"):
            if (opcode.parameters.front() == 64)
                sampleData = opcode.value;
            break;
        case hash("data"):
            hasData = true;
            break;
        }
    }

    if (name.empty())
        return;

    if (hasData && sampleData.empty()) {
        DBG("The sample data provided for sample " << name
            << " doesn't use base64 encoding, which is the only one sfizz knows how to decode.\n "
            << "If it does, please use base64data= instead of data=."
        );
        return;
    }

    if (sampleData.empty())
        return;

    auto data = decodeBase64(sampleData);
    FilePool& filePool = resources_.getFilePool();
    FileId id { std::string(name) };
    filePool.loadFromRam(id, data);
}

void Synth::Impl::resetDefaultCCValues() noexcept
{
    fill(absl::MakeSpan(defaultCCValues_), 0.0f);
    setDefaultHdcc(7, normalizeCC(100));
    setDefaultHdcc(10, 0.5f);
    setDefaultHdcc(11, 1.0f);

    setCCLabel(7, "Volume");
    setCCLabel(10, "Pan");
    setCCLabel(11, "Expression");
}

void Synth::Impl::prepareSfzLoad(const fs::path& path)
{
    auto newPath_ = path.string();
    reloading = (lastPath_ == newPath_);

    clear();

#ifndef NDEBUG
    if (reloading) {
        DBG("[sfizz] Reloading the current file");
    }
#endif

    if (!reloading) {

        // Clear the background queues and clear the filePool
        auto& filePool = resources_.getFilePool();
        filePool.waitForBackgroundLoading();
        filePool.clear();

        // Set the default hdcc to their default
        resetDefaultCCValues();

        // Store the new path
        lastPath_ = std::move(newPath_);
    }
}

bool Synth::loadSfzFile(const fs::path& file)
{
    Impl& impl = *impl_;
    impl.prepareSfzLoad(file);

    std::error_code ec;
    fs::path realFile = fs::canonical(file, ec);
    bool success = true;
    Parser& parser = impl.parser_;
    parser.parseFile(ec ? file : realFile);

    // permissive parsing for compatibility
    if (!loaderParsesPermissively)
        success = parser.getErrorCount() == 0;

    success = success && !impl.layers_.empty();

    if (!success) {
        DBG("[sfizz] Loading failed");
        auto& filePool = impl.resources_.getFilePool();
        parser.clear();
        filePool.clear();
        return false;
    }

    impl.finalizeSfzLoad();
    return true;
}

bool Synth::loadSfzString(const fs::path& path, absl::string_view text)
{
    Impl& impl = *impl_;
    impl.prepareSfzLoad(path);

    bool success = true;
    Parser& parser = impl.parser_;
    parser.parseString(path, text);

    // permissive parsing for compatibility
    if (!loaderParsesPermissively)
        success = parser.getErrorCount() == 0;

    success = success && !impl.layers_.empty();

    if (!success) {
        auto& filePool = impl.resources_.getFilePool();
        DBG("[sfizz] Loading failed");
        parser.clear();
        filePool.clear();
        return false;
    }

    impl.finalizeSfzLoad();
    return true;
}

bool Synth::addSfzString(absl::string_view text)
{
    Impl& impl = *impl_;

    impl.reloading = true;
    size_t startIdx = getNumRegions();
    
    // clear global opcodes too?
    impl.masterOpcodes_.clear();
    impl.groupOpcodes_.clear();
    
    bool success = true;
    Parser& parser = impl.parser_;
    parser.parseString(impl.lastPath_, text);

    // permissive parsing for compatibility
    if (!loaderParsesPermissively)
        success = parser.getErrorCount() == 0;

    success = success && !impl.layers_.empty();

    if (!success) {
        DBG("[sfizz] Adding SFZ string failed");
        parser.clear();
        return false;
    }

    impl.finalizeSfzLoad(startIdx);
    return true;
}

void Synth::Impl::setCurrentSwitch(uint8_t noteValue)
{
    currentSwitch_ = noteValue + 12 * octaveOffset_ + noteOffset_;
}

void Synth::Impl::finalizeSfzLoad(size_t startRegionIdx)
{
    FilePool& filePool = resources_.getFilePool();
    WavetablePool& wavePool = resources_.getWavePool();

    const fs::path& rootDirectory = parser_.originalDirectory();
    filePool.setRootDirectory(rootDirectory);

    // a string representation used for OSC purposes
    rootPath_ = rootDirectory.u8string();

    size_t currentRegionIndex = startRegionIdx;
    size_t currentRegionCount = layers_.size();

    absl::flat_hash_map<sfz::FileId, int64_t> filesToLoad;

    auto removeCurrentRegion = [this, &currentRegionIndex, &currentRegionCount]() {
        const Region& region = layers_[currentRegionIndex]->getRegion();
        DBG("Removing the region with sample " << *region.sampleId);
        layers_.erase(layers_.begin() + currentRegionIndex);
        --currentRegionCount;
    };

    size_t maxFilters { 0 };
    size_t maxEQs { 0 };
    size_t maxLFOs { 0 };
    size_t maxFlexEGs { 0 };
    bool havePitchEG { false };
    bool haveFilterEG { false };
    bool haveAmplitudeLFO { false };
    bool havePitchLFO { false };
    bool haveFilterLFO { false };

    FlexEGs::clearUnusedCurves();

    while (currentRegionIndex < currentRegionCount) {
        Layer& layer = *layers_[currentRegionIndex];
        Region& region = layer.getRegion();

        absl::optional<FileInformation> fileInformation;

        if (!region.isGenerator()) {
            if (!filePool.checkSampleId(*region.sampleId)) {
                removeCurrentRegion();
                continue;
            }

            fileInformation = filePool.getFileInformation(*region.sampleId);
            if (!fileInformation) {
                removeCurrentRegion();
                continue;
            }

            region.hasWavetableSample = fileInformation->wavetable.has_value();

            if (fileInformation->end < config::wavetableMaxFrames) {
                auto sample = filePool.loadFile(*region.sampleId);
                bool allZeros = true;
                int numChannels = sample->information.numChannels;
                for (int i = 0; i < numChannels; ++i) {
                    allZeros &= allWithin(sample->preloadedData.getConstSpan(i),
                        -config::virtuallyZero, config::virtuallyZero);
                }

                if (allZeros) {
                    region.sampleId.reset(new FileId("*silence"));
                    region.hasWavetableSample = false;
                }
            }
        }

        if (!region.isOscillator()) {
            region.sampleEnd = min(region.sampleEnd, fileInformation->end);
            region.fileSampleEnd = fileInformation->end;

            if (fileInformation->hasLoop) {
                if (region.loopRange.getStart() == Default::loopStart)
                    region.loopRange.setStart(fileInformation->loopStart);

                if (region.loopRange.getEnd() == Default::loopEnd)
                    region.loopRange.setEnd(fileInformation->loopEnd);

                if (!region.loopMode)
                    region.loopMode = LoopMode::loop_continuous;
            }

            if (region.isRelease() && !region.loopMode)
                region.loopMode = LoopMode::one_shot;

            if (region.loopRange.getEnd() == Default::loopEnd)
                region.loopRange.setEnd(region.sampleEnd);

            // if range is invalid, disable the loop
            if (!region.loopRange.isValid())
                region.loopMode = absl::nullopt;

            if (fileInformation->numChannels == 2)
                region.hasStereoSample = true;

            if (region.pitchKeycenterFromSample)
                region.pitchKeycenter = fileInformation->rootKey;

            // TODO: adjust with LFO targets
            const auto maxOffset = [region]() {
                uint64_t sumOffsetCC = region.offset + region.offsetRandom;
                for (const auto& offsets : region.offsetCC)
                    sumOffsetCC += offsets.data;
                return Default::offsetMod.bounds.clamp(sumOffsetCC);
            }();

            auto& toLoad = filesToLoad[*region.sampleId];
            toLoad = max(toLoad, maxOffset);
        }
        else if (!region.isGenerator()) {
            if (!wavePool.createFileWave(filePool, std::string(region.sampleId->filename()))) {
                removeCurrentRegion();
                continue;
            }
        }

        if (region.lastKeyswitch) {
            if (currentSwitch_)
                layer.keySwitched_ = (*currentSwitch_ == *region.lastKeyswitch);

            if (region.keyswitchLabel)
                setKeyswitchLabel(*region.lastKeyswitch, *region.keyswitchLabel);
        }

        if (region.lastKeyswitchRange) {
            auto& range = *region.lastKeyswitchRange;
            if (currentSwitch_)
                layer.keySwitched_ = range.containsWithEnd(*currentSwitch_);

            if (region.keyswitchLabel) {
                for (uint8_t note = range.getStart(), end = range.getEnd(); note <= end; note++)
                    setKeyswitchLabel(note, *region.keyswitchLabel);
            }
        }

        for (auto note = 0; note < 128; note++) {
            if (region.keyRange.containsWithEnd(note))
                noteActivationLists_[note].push_back(&layer);
        }

        for (int cc = 0; cc < config::numCCs; cc++) {
            if (region.ccTriggers.contains(cc)
                || region.ccConditions.contains(cc)
                || (cc == region.sustainCC && region.trigger == Trigger::release)
                || (cc == region.sostenutoCC && region.trigger == Trigger::release))
                ccActivationLists_[cc].push_back(&layer);
        }

        // Defaults
        MidiState& midiState = resources_.getMidiState();
        for (int cc = 0; cc < config::numCCs; cc++) {
            layer.updateCCState(cc, midiState.getCCValue(cc));
        }


        // Set the default frequencies on equalizers if needed
        if (region.equalizers.size() > 0
            && region.equalizers[0].frequency == Default::eqFrequency) {
            region.equalizers[0].frequency = Default::defaultEQFreq[0];
            if (region.equalizers.size() > 1
                && region.equalizers[1].frequency == Default::eqFrequency) {
                region.equalizers[1].frequency = Default::defaultEQFreq[1];
                if (region.equalizers.size() > 2
                    && region.equalizers[2].frequency == Default::eqFrequency) {
                    region.equalizers[2].frequency = Default::defaultEQFreq[2];
                }
            }
        }

        if (!region.velocityPoints.empty())
            region.velCurve = Curve::buildFromVelcurvePoints(
                region.velocityPoints, Curve::Interpolator::Linear);

        layer.registerPitchWheel(midiState.getPitchBend());
        layer.registerAftertouch(midiState.getChannelAftertouch());
        layer.registerTempo(static_cast<float>(resources_.getBeatClock().getBeatsPerSecond()));
        layer.registerProgramChange(midiState.getProgram());
        maxFilters = max(maxFilters, region.filters.size());
        maxEQs = max(maxEQs, region.equalizers.size());
        maxLFOs = max(maxLFOs, region.lfos.size());
        maxFlexEGs = max(maxFlexEGs, region.flexEGs.size());
        havePitchEG = havePitchEG || region.pitchEG != absl::nullopt;
        haveFilterEG = haveFilterEG || region.filterEG != absl::nullopt;
        haveAmplitudeLFO = haveAmplitudeLFO || region.amplitudeLFO != absl::nullopt;
        havePitchLFO = havePitchLFO || region.pitchLFO != absl::nullopt;
        haveFilterLFO = haveFilterLFO || region.filterLFO != absl::nullopt;
        numOutputs_ = max(region.output + 1, numOutputs_);

        ++currentRegionIndex;
    }

    // Reset the preload call count to check for unused preloaded samples
    // when reloading, but only when it's a full reload
    if (reloading && startRegionIdx == 0)
        filePool.resetPreloadCallCounts();

    for (const auto& toLoad: filesToLoad)
        filePool.preloadFile(toLoad.first, toLoad.second);

    // Remove preloaded data with no linked regions
    if (reloading && startRegionIdx == 0)
        filePool.removeUnusedPreloadedData();

    // Remove bad regions with unknown files
    if (currentRegionCount < layers_.size()) {
        DBG("Removing " << (layers_.size() - currentRegionCount)
            << " out of " << layers_.size() << " regions");
    }
    layers_.resize(currentRegionCount);

    // collect all CCs used in regions, with matrix not yet connected
    BitArray<config::numCCs> usedCCs;
    for (auto iter = layers_.cbegin()+startRegionIdx ; iter != layers_.cend(); ++iter) {
        const Region& region = (*iter)->getRegion();
        collectUsedCCsFromRegion(usedCCs, region);
        for (const Region::Connection& connection : region.connections) {
            if (connection.source.id() == ModId::Controller)
                usedCCs.set(connection.source.parameters().cc);
        }
    }
    // connect default controllers, except if these CC are already used
    for (auto iter = layers_.cbegin()+startRegionIdx ; iter != layers_.cend(); ++iter) {
        Region& region = (*iter)->getRegion();
        constexpr unsigned defaultSmoothness = 10;
        constexpr unsigned defaultSmoothnessPerNote = 0; // no smoothing for per-note
        if (!usedCCs.test(7)) {
            region.getOrCreateConnection(
                ModKey::createCC(7, 4, defaultSmoothness, 0),
                ModKey::createNXYZ(ModId::Amplitude, region.id)).sourceDepth = 1.0f;
            region.getOrCreateConnection( // and per-note version
                ModKey::createCC(7, 4, defaultSmoothnessPerNote, 0, true),
                ModKey::createNXYZ(ModId::Amplitude, region.id)).sourceDepth = 1.0f;
        }
        if (!usedCCs.test(10)) {
            region.getOrCreateConnection(
                ModKey::createCC(10, 1, defaultSmoothness, 0),
                ModKey::createNXYZ(ModId::Pan, region.id)).sourceDepth = 1.0f;
            region.getOrCreateConnection( // and per-note version
                ModKey::createCC(10, 1, defaultSmoothnessPerNote, 0, true),
                ModKey::createNXYZ(ModId::Pan, region.id)).sourceDepth = 1.0f;
        }
        if (!usedCCs.test(11)) {
            region.getOrCreateConnection(
                ModKey::createCC(11, 4, defaultSmoothness, 0),
                ModKey::createNXYZ(ModId::Amplitude, region.id)).sourceDepth = 1.0f;
            region.getOrCreateConnection( // and per-note version
                ModKey::createCC(11, 4, defaultSmoothnessPerNote, 0, true),
                ModKey::createNXYZ(ModId::Amplitude, region.id)).sourceDepth = 1.0f;
        }
    }

    modificationTime_ = checkModificationTime();

    settingsPerVoice_.maxFilters = maxFilters;
    settingsPerVoice_.maxEQs = maxEQs;
    settingsPerVoice_.maxLFOs = maxLFOs;
    settingsPerVoice_.maxFlexEGs = maxFlexEGs;
    settingsPerVoice_.havePitchEG = havePitchEG;
    settingsPerVoice_.haveFilterEG = haveFilterEG;
    settingsPerVoice_.haveAmplitudeLFO = haveAmplitudeLFO;
    settingsPerVoice_.havePitchLFO = havePitchLFO;
    settingsPerVoice_.haveFilterLFO = haveFilterLFO;

    applySettingsPerVoice();
    addEffectBusesIfNecessary(numOutputs_);
    setupModMatrix();

    // cache the set of used CCs for future access
    currentUsedCCs_ = collectAllUsedCCs();

    // cache the set of keys assigned
    for (auto iter = layers_.cbegin()+startRegionIdx ; iter != layers_.cend(); ++iter) {
        const Region& region = (*iter)->getRegion();
        UncheckedRange<uint8_t> keyRange = region.keyRange;
        unsigned loKey = keyRange.getStart();
        unsigned hiKey = keyRange.getEnd();
        for (unsigned key = loKey; key <= hiKey; ++key)
            keySlots_.set(key);
    }
    // cache the set of keyswitches assigned
    for (auto iter = layers_.cbegin()+startRegionIdx ; iter != layers_.cend(); ++iter) {
        const Region& region = (*iter)->getRegion();
        if (absl::optional<uint8_t> sw = region.lastKeyswitch) {
            swLastSlots_.set(*sw);
        }
        else if (absl::optional<UncheckedRange<uint8_t>> swRange = region.lastKeyswitchRange) {
            unsigned loKey = swRange->getStart();
            unsigned hiKey = swRange->getEnd();
            for (unsigned key = loKey; key <= hiKey; ++key)
                swLastSlots_.set(key);
        }
    }
}

bool Synth::loadScalaFile(const fs::path& path)
{
    Impl& impl = *impl_;
    return impl.resources_.getTuning().loadScalaFile(path);
}

bool Synth::loadScalaString(const std::string& text)
{
    Impl& impl = *impl_;
    return impl.resources_.getTuning().loadScalaString(text);
}

void Synth::setScalaRootKey(int rootKey)
{
    Impl& impl = *impl_;
    impl.resources_.getTuning().setScalaRootKey(rootKey);
}

int Synth::getScalaRootKey() const
{
    Impl& impl = *impl_;
    return impl.resources_.getTuning().getScalaRootKey();
}

void Synth::setTuningFrequency(float frequency)
{
    Impl& impl = *impl_;
    impl.resources_.getTuning().setTuningFrequency(frequency);
}

float Synth::getTuningFrequency() const
{
    Impl& impl = *impl_;
    return impl.resources_.getTuning().getTuningFrequency();
}

void Synth::loadStretchTuningByRatio(float ratio)
{
    Impl& impl = *impl_;
    SFIZZ_CHECK(ratio >= 0.0f && ratio <= 1.0f);
    ratio = clamp(ratio, 0.0f, 1.0f);

    absl::optional<StretchTuning>& stretch = impl.resources_.getStretch();
    if (ratio > 0.0f)
        stretch = StretchTuning::createRailsbackFromRatio(ratio);
    else
        stretch.reset();
}

int Synth::getNumActiveVoices() const noexcept
{
    Impl& impl = *impl_;

    int activeVoices = static_cast<int>(impl.voiceManager_.getNumActiveVoices());

    // do not count overflow voices which are over limit
    return (config::overflowVoiceMultiplier > 1) ?
        std::min(impl.numVoices_, activeVoices) : activeVoices;
}

std::vector<const Voice*> Synth::getActiveVoices() const noexcept
{
    Impl& impl = *impl_;
    return impl.voiceManager_.getActiveVoices();
}

void Synth::setSamplesPerBlock(int samplesPerBlock) noexcept
{
    Impl& impl = *impl_;
    ASSERT(samplesPerBlock <= config::maxBlockSize);

    impl.samplesPerBlock_ = samplesPerBlock;
    for (auto& voice : impl.voiceManager_)
        voice.setSamplesPerBlock(samplesPerBlock);

    impl.resources_.setSamplesPerBlock(samplesPerBlock);

    for (int i = 0; i < impl.numOutputs_; ++i) {
        for (auto& bus : impl.getEffectBusesForOutput(i)) {
            if (bus)
                bus->setSamplesPerBlock(samplesPerBlock);
        }
    }
}

int Synth::getSamplesPerBlock() const noexcept
{
    Impl& impl = *impl_;
    return impl.samplesPerBlock_;
}

void Synth::setSampleRate(float sampleRate) noexcept
{
    Impl& impl = *impl_;

    impl.sampleRate_ = sampleRate;
    for (auto& voice : impl.voiceManager_)
        voice.setSampleRate(sampleRate);

    impl.resources_.setSampleRate(sampleRate);

    for (int i = 0; i < impl.numOutputs_; ++i) {
        for (auto& bus : impl.getEffectBusesForOutput(i)) {
            if (bus)
                bus->setSampleRate(sampleRate);
        }
    }
}

void Synth::renderBlock(AudioSpan<float> buffer) noexcept
{
    Impl& impl = *impl_;
    ScopedFTZ ftz;
    auto& callbackBreakdown = impl.callbackBreakdown_;
    impl.resetCallbackBreakdown();
    callbackBreakdown.dispatch = impl.dispatchDuration_;
    impl.dispatchDuration_ = 0.0;

    { // Silence buffer
        ScopedTiming logger { callbackBreakdown.renderMethod };
        buffer.fill(0.0f);
    }

    const size_t numFrames = buffer.getNumFrames();
    if (numFrames < 1) {
        CHECKFALSE;
        return;
    }

    const SynthConfig& synthConfig = impl.resources_.getSynthConfig();
    FilePool& filePool = impl.resources_.getFilePool();
    BufferPool& bufferPool = impl.resources_.getBufferPool();

    if (synthConfig.freeWheeling)
        filePool.waitForBackgroundLoading();

    const auto now = highResNow();
    const auto timeSinceLastCollection =
        std::chrono::duration_cast<std::chrono::seconds>(now - impl.lastGarbageCollection_);

    if (timeSinceLastCollection.count() > config::fileClearingPeriod) {
        impl.lastGarbageCollection_ = now;
        filePool.triggerGarbageCollection();
    }

    auto tempSpan = bufferPool.getStereoBuffer(numFrames);
    auto tempMixSpan = bufferPool.getStereoBuffer(numFrames);
    auto rampSpan = bufferPool.getBuffer(numFrames);
    if (!tempSpan || !tempMixSpan || !rampSpan) {
        DBG("[sfizz] Could not get a temporary buffer; exiting callback... ");
        return;
    }

    ModMatrix& mm = impl.resources_.getModMatrix();
    mm.beginCycle(numFrames);

    BeatClock& bc = impl.resources_.getBeatClock();
    bc.beginCycle(numFrames);

    MidiState& midiState = impl.resources_.getMidiState();

    if (impl.playheadMoved_ && bc.isPlaying()) {
        midiState.flushEvents();
        impl.genController_->resetSmoothers();
        impl.playheadMoved_ = false;
    }

    { // Clear effect busses
        ScopedTiming logger { callbackBreakdown.effects };
        for (int i = 0; i < impl.numOutputs_; ++i) {
            for (auto& bus : impl.getEffectBusesForOutput(i)) {
                if (bus)
                    bus->clearInputs(numFrames);
            }
        }
    }

    { // Main render block
        ScopedTiming logger { callbackBreakdown.renderMethod, ScopedTiming::Operation::addToDuration };
        tempMixSpan->fill(0.0f);

        for (auto& voice : impl.voiceManager_) {
            if (voice.isFree())
                continue;

            mm.beginVoice(voice.getId(), voice.getRegion()->getId(), voice.getTriggerEvent().value);

            const Region* region = voice.getRegion();
            ASSERT(region != nullptr);
            const auto& effectBuses = impl.getEffectBusesForOutput(region->output);

            voice.renderBlock(*tempSpan);
            for (size_t i = 0, n = effectBuses.size(); i < n; ++i) {
                if (auto& bus = effectBuses[i]) {
                    float addGain = region->getGainToEffectBus(i);
                    bus->addToInputs(*tempSpan, addGain, numFrames);
                }
            }
            callbackBreakdown.data += voice.getLastDataDuration();
            callbackBreakdown.amplitude += voice.getLastAmplitudeDuration();
            callbackBreakdown.filters += voice.getLastFilterDuration();
            callbackBreakdown.panning += voice.getLastPanningDuration();

            mm.endVoice();

            if (voice.toBeCleanedUp())
                voice.reset();
        }
    }

    { // Apply effect buses
        // -- note(jpc) there is always a "main" bus which is initially empty.
        //    without any <effect>, the signal is just going to flow through it.
        ScopedTiming logger { callbackBreakdown.effects, ScopedTiming::Operation::addToDuration };

        const int numChannels = static_cast<int>(buffer.getNumChannels());
        for (int i = 0; i < impl.numOutputs_; ++i) {
            const auto outputStart = numChannels == 0 ? 0 : (2 * i) % numChannels;
            auto outputSpan = buffer.getStereoSpan(outputStart);
            const auto& effectBuses = impl.getEffectBusesForOutput(i);
            for (auto& bus : effectBuses) {
                if (bus) {
                    bus->process(numFrames);
                    bus->mixOutputsTo(outputSpan, *tempMixSpan, numFrames);
                }
            }

            // Add the Mix output (fxNtomix opcodes)
            // -- note(jpc) the purpose of the Mix output is not known.
            //    perhaps it's designed as extension point for custom processing?
            //    as default behavior, it adds itself to the Main signal.
            outputSpan.add(*tempMixSpan);
        }
    }

    // Apply the master volume
    buffer.applyGain(db2mag(impl.volume_));

    // Process the metronome (debugging tool for host time info)
    constexpr bool metronomeEnabled = false;
    if (metronomeEnabled) {
        Metronome& metro = impl.resources_.getMetronome();
        metro.processAdding(
            bc.getRunningBeatNumber().data(), bc.getRunningBeatsPerBar().data(),
            buffer.getChannel(0), buffer.getChannel(1), numFrames);
    }

    // Perform any remaining modulators
    mm.endCycle();

    // Advance the clock to the end of cycle
    bc.endCycle();

    // Update sets of changed CCs
    impl.changedCCsLastCycle_ = impl.changedCCsThisCycle_;
    impl.changedCCsThisCycle_.clear();

    { // Clear events and advance midi time
        ScopedTiming logger { impl.callbackBreakdown_.dispatch, ScopedTiming::Operation::addToDuration };
        midiState.advanceTime(buffer.getNumFrames());
    }

    ASSERT(!hasNanInf(buffer.getConstSpan(0)));
    ASSERT(!hasNanInf(buffer.getConstSpan(1)));
    SFIZZ_CHECK(isReasonableAudio(buffer.getConstSpan(0)));
    SFIZZ_CHECK(isReasonableAudio(buffer.getConstSpan(1)));
}

void Synth::noteOn(int delay, int noteNumber, int velocity) noexcept
{
    const float normalizedVelocity = normalizeVelocity(velocity);
    hdNoteOn(delay, noteNumber, normalizedVelocity);
}

void Synth::hdNoteOn(int delay, int noteNumber, float normalizedVelocity) noexcept
{
    ASSERT(noteNumber < 128);
    ASSERT(noteNumber >= 0);
    Impl& impl = *impl_;
    ScopedTiming logger { impl.dispatchDuration_, ScopedTiming::Operation::addToDuration };

    if (impl.lastKeyswitchLists_[noteNumber].empty())
        impl.resources_.getMidiState().noteOnEvent(delay, noteNumber, normalizedVelocity);

    impl.noteOnDispatch(delay, noteNumber, normalizedVelocity, noteNumber);
}

void Synth::noteOff(int delay, int noteNumber, int velocity) noexcept
{
    const float normalizedVelocity = normalizeVelocity(velocity);
    hdNoteOff(delay, noteNumber, normalizedVelocity);
}

void Synth::hdNoteOff(int delay, int noteNumber, float normalizedVelocity) noexcept
{
    ASSERT(noteNumber < 128);
    ASSERT(noteNumber >= 0);
    Impl& impl = *impl_;
    ScopedTiming logger { impl.dispatchDuration_, ScopedTiming::Operation::addToDuration };

    // FIXME: Some keyboards (e.g. Casio PX5S) can send a real note-off velocity. In this case, do we have a
    // way in sfz to specify that a release trigger should NOT use the note-on velocity?
    // auto replacedVelocity = (velocity == 0 ? getNoteVelocity(noteNumber) : velocity);
    MidiState& midiState = impl.resources_.getMidiState();

    if (impl.lastKeyswitchLists_[noteNumber].empty())
        midiState.noteOffEvent(delay, noteNumber, normalizedVelocity);

    const auto replacedVelocity = midiState.getNoteVelocity(noteNumber);
    const auto basePitch = midiState.getNoteBasePitch(noteNumber);

    for (auto& voice : impl.voiceManager_)
        voice.registerNoteOff(delay, noteNumber, replacedVelocity);

    impl.noteOffDispatch(delay, noteNumber, replacedVelocity, basePitch);
}

void Synth::hdNoteOnWithPitch(int delay, int noteNumber, float basePitch, float normalizedVelocity) noexcept
{
    ASSERT(noteNumber < 128);
    ASSERT(noteNumber >= 0);
    Impl& impl = *impl_;
    ScopedTiming logger { impl.dispatchDuration_, ScopedTiming::Operation::addToDuration };

    if (impl.lastKeyswitchLists_[noteNumber].empty())
        impl.resources_.getMidiState().noteOnWithPitchEvent(delay, noteNumber, normalizedVelocity, basePitch);

    // use basePitch as basis for region picking
    impl.noteOnDispatch(delay, noteNumber, normalizedVelocity, static_cast<int>(lrintf(basePitch)));
}

void Synth::hdNoteBasePitch(int delay, int noteNumber, float basePitch) noexcept
{
    Impl& impl = *impl_;
    ScopedTiming logger { impl.dispatchDuration_, ScopedTiming::Operation::addToDuration };
    impl.resources_.getMidiState().noteBasePitchEvent(delay, noteNumber, basePitch);
}

void Synth::hdPerNotePitchWheel(int delay, int noteNumber, float normalizedPitch) noexcept
{
    Impl& impl = *impl_;

    ScopedTiming logger { impl.dispatchDuration_, ScopedTiming::Operation::addToDuration };
    impl.resources_.getMidiState().perNotePitchBendEvent(delay, noteNumber, normalizedPitch);

    //for (const Impl::LayerPtr& layer : impl.layers_) {
    //    layer->registerPitchWheel(normalizedPitch);
    //}

    //for (auto& voice : impl.voiceManager_) {
    //    voice.registerPitchWheel(delay, normalizedPitch);
    //}

    impl.performPerNoteHdcc(delay, noteNumber, ExtendedCCs::pitchBend, normalizedPitch, false);
}

void Synth::perNoteHdcc(int delay, int noteNumber, int ccNumber, float normValue) noexcept
{
    Impl& impl = *impl_;
    impl.performPerNoteHdcc(delay, noteNumber, ccNumber, normValue, false);
}

void Synth::managePerNoteState(int noteNumber, int manageFlags) noexcept
{
    Impl& impl = *impl_;
    ScopedTiming logger { impl.dispatchDuration_, ScopedTiming::Operation::addToDuration };
    impl.resources_.getMidiState().managePerNoteState(noteNumber, manageFlags);
}


void Synth::Impl::startVoice(Layer* layer, int delay, const TriggerEvent& triggerEvent, SisterVoiceRingBuilder& ring) noexcept
{
    const Region& region = layer->getRegion();

    voiceManager_.checkPolyphony(&region, delay, triggerEvent);
    Voice* selectedVoice = voiceManager_.findFreeVoice();
    if (selectedVoice == nullptr)
        return;

    if (selectedVoice->startVoice(layer, delay, triggerEvent))
        ring.addVoiceToRing(selectedVoice);
}

void Synth::Impl::checkOffGroups(const Region* region, int delay, int number)
{
    for (auto& voice : voiceManager_) {
        if (voice.checkOffGroup(region, delay, number)) {
            const TriggerEvent& event = voice.getTriggerEvent();
            if (event.type == TriggerEventType::NoteOn)
                noteOffDispatch(delay, event.number, event.value, event.value2);
        }
    }
}

void Synth::Impl::noteOffDispatch(int delay, int noteNumber, float velocity, float basePitch) noexcept
{
    const auto randValue = randNoteDistribution_(Random::randomGenerator);
    SisterVoiceRingBuilder ring;
    const TriggerEvent triggerEvent { TriggerEventType::NoteOff, noteNumber, velocity , basePitch};

    int usenote = basePitch >= 0 ? static_cast<int>(std::lround(basePitch)) : noteNumber;

    for (Layer* layer : upKeyswitchLists_[usenote])
        layer->keySwitched_ = true;

    for (Layer* layer : downKeyswitchLists_[usenote])
        layer->keySwitched_ = false;

    for (Layer* layer : noteActivationLists_[usenote]) {
        const Region& region = layer->getRegion();
        if (layer->registerNoteOff(noteNumber, velocity, randValue, usenote)) {
            if (region.trigger == Trigger::release && !region.rtDead && !voiceManager_.playingAttackVoice(&region))
                continue;

            checkOffGroups(&region, delay, noteNumber);
            startVoice(layer, delay, triggerEvent, ring);
        }
    }
}

void Synth::Impl::noteOnDispatch(int delay, int noteNumber, float velocity, float basePitch) noexcept
{
    const auto randValue = randNoteDistribution_(Random::randomGenerator);
    SisterVoiceRingBuilder ring;
    MidiState& midiState = resources_.getMidiState();

    int usenote = basePitch >= 0 ? static_cast<int>(std::lround(basePitch)) : noteNumber;

    if (!lastKeyswitchLists_[basePitch].empty()) {
        if (currentSwitch_ && *currentSwitch_ != usenote) {
            for (Layer* layer : lastKeyswitchLists_[*currentSwitch_])
                layer->keySwitched_ = false;
        }
        currentSwitch_ = basePitch;
    }

    for (Layer* layer : lastKeyswitchLists_[usenote])
        layer->keySwitched_ = true;

    for (Layer* layer : upKeyswitchLists_[usenote])
        layer->keySwitched_ = false;

    for (Layer* layer : downKeyswitchLists_[usenote])
        layer->keySwitched_ = true;

    for (Layer* layer : noteActivationLists_[usenote]) {
        if (layer->registerNoteOn(noteNumber, velocity, randValue, usenote)) {
            const Region& region = layer->getRegion();
<<<<<<< HEAD
            if (region.useTimerRange && ! voiceManager_.withinValidTimerRange(&region, midiState.getInternalClock() + delay, sampleRate_))
                continue;

            checkOffGroups(&region, delay, noteNumber);
            TriggerEvent triggerEvent { TriggerEventType::NoteOn, noteNumber, velocity };
=======
            checkOffGroups(&region, delay, usenote);
            TriggerEvent triggerEvent { TriggerEventType::NoteOn, noteNumber, velocity, basePitch };
>>>>>>> 06036b2c
            startVoice(layer, delay, triggerEvent, ring);
        }
    }

    for (Layer* layer : previousKeyswitchLists_) {
        const Region& region = layer->getRegion();
        layer->previousKeySwitched_ = (region.previousKeyswitch == usenote);
    }
}

void Synth::Impl::startDelayedSustainReleases(Layer* layer, int delay, SisterVoiceRingBuilder& ring) noexcept
{
    const Region& region = layer->getRegion();

    if (!region.rtDead && !voiceManager_.playingAttackVoice(&region)) {
        layer->delayedSustainReleases_.clear();
        return;
    }

    for (auto& note: layer->delayedSustainReleases_) {
        const TriggerEvent noteOffEvent { TriggerEventType::NoteOff, std::get<0>(note), std::get<1>(note), std::get<2>(note) };
        startVoice(layer, delay, noteOffEvent, ring);
    }

    layer->delayedSustainReleases_.clear();
}

void Synth::Impl::startDelayedSostenutoReleases(Layer* layer, int delay, SisterVoiceRingBuilder& ring) noexcept
{
    const Region& region = layer->getRegion();

    if (!region.rtDead && !voiceManager_.playingAttackVoice(&region)) {
        layer->delayedSostenutoReleases_.clear();
        return;
    }

    for (auto& note: layer->delayedSostenutoReleases_) {
        const TriggerEvent noteOffEvent { TriggerEventType::NoteOff, std::get<0>(note), std::get<1>(note), std::get<2>(note) };
        startVoice(layer, delay, noteOffEvent, ring);
    }
    layer->delayedSostenutoReleases_.clear();
}

void Synth::cc(int delay, int ccNumber, int ccValue) noexcept
{
    const auto normalizedCC = normalizeCC(ccValue);
    hdcc(delay, ccNumber, normalizedCC);
}

void Synth::Impl::ccDispatch(int delay, int ccNumber, float value, int extendedArg) noexcept
{
    SisterVoiceRingBuilder ring;
    TriggerEvent triggerEvent { TriggerEventType::CC, ccNumber, value };
    const auto randValue = randNoteDistribution_(Random::randomGenerator);
    MidiState& midiState = resources_.getMidiState();
    for (Layer* layer : ccActivationLists_[ccNumber]) {
        const Region& region = layer->getRegion();

        if (region.checkSustain && ccNumber == region.sustainCC && value < region.sustainThreshold)
            startDelayedSustainReleases(layer, delay, ring);

        if (region.checkSostenuto && ccNumber == region.sostenutoCC && value < region.sostenutoThreshold) {
            if (layer->sustainPressed_) {
                for (const auto& v: layer->delayedSostenutoReleases_)
                    layer->delaySustainRelease(std::get<0>(v), std::get<1>(v), std::get<2>(v));

                layer->delayedSostenutoReleases_.clear();
            } else {
                startDelayedSostenutoReleases(layer, delay, ring);
            }
        }

        if (layer->registerCC(ccNumber, value, randValue, extendedArg)) {
            if (region.useTimerRange && ! voiceManager_.withinValidTimerRange(&region, midiState.getInternalClock() + delay, sampleRate_))
                continue;

            checkOffGroups(&region, delay, ccNumber);
            startVoice(layer, delay, triggerEvent, ring);
        }
    }
}

void Synth::hdcc(int delay, int ccNumber, float normValue) noexcept
{
    Impl& impl = *impl_;
    impl.performHdcc(delay, ccNumber, normValue, true);
}

void Synth::automateHdcc(int delay, int ccNumber, float normValue) noexcept
{
    Impl& impl = *impl_;
    impl.performHdcc(delay, ccNumber, normValue, false);
}

void Synth::Impl::performHdcc(int delay, int ccNumber, float normValue, bool asMidi, int extendedArg) noexcept
{
    ASSERT(ccNumber < config::numCCs);
    ASSERT(ccNumber >= 0);

    ScopedTiming logger { dispatchDuration_, ScopedTiming::Operation::addToDuration };

    changedCCsThisCycle_.set(ccNumber);

    MidiState& midiState = resources_.getMidiState();

    if (asMidi) {
        if (ccNumber == config::resetCC) {
            resetAllControllers(delay);
            return;
        }

        if (ccNumber == config::allNotesOffCC || ccNumber == config::allSoundOffCC) {
            for (auto& voice : voiceManager_)
                voice.reset();
            midiState.allNotesOff(delay);
            return;
        }
    }

    for (auto& voice : voiceManager_)
        voice.registerCC(delay, ccNumber, normValue);

    ccDispatch(delay, ccNumber, normValue, extendedArg);
    midiState.ccEvent(delay, ccNumber, normValue);
}

void Synth::Impl::performPerNoteHdcc(int delay, int noteNumber, int ccNumber, float normValue, bool asMidi) noexcept
{
    ASSERT(ccNumber < config::numCCs);
    ASSERT(ccNumber >= 0);

    (void) asMidi;

    ScopedTiming logger { dispatchDuration_, ScopedTiming::Operation::addToDuration };

    // changedCCsThisCycle_.set(ccNumber);

    MidiState& midiState = resources_.getMidiState();

    midiState.perNoteCCEvent(delay, noteNumber, ccNumber, normValue);
}


void Synth::Impl::setDefaultHdcc(int ccNumber, float value)
{
    ASSERT(ccNumber >= 0);
    ASSERT(ccNumber < config::numCCs);
    defaultCCValues_[ccNumber] = value;
}

float Synth::getHdcc(int ccNumber)
{
    ASSERT(ccNumber >= 0);
    ASSERT(ccNumber < config::numCCs);
    Impl& impl = *impl_;
    return impl.resources_.getMidiState().getCCValue(ccNumber);
}

float Synth::getDefaultHdcc(int ccNumber)
{
    ASSERT(ccNumber >= 0);
    ASSERT(ccNumber < config::numCCs);
    Impl& impl = *impl_;
    return impl.defaultCCValues_[ccNumber];
}

void Synth::pitchWheel(int delay, int pitch) noexcept
{
    const float normalizedPitch = normalizeBend(float(pitch));
    hdPitchWheel(delay, normalizedPitch);
}

void Synth::hdPitchWheel(int delay, float normalizedPitch) noexcept
{
    Impl& impl = *impl_;

    ScopedTiming logger { impl.dispatchDuration_, ScopedTiming::Operation::addToDuration };
    impl.resources_.getMidiState().pitchBendEvent(delay, normalizedPitch);

    for (const Impl::LayerPtr& layer : impl.layers_) {
        layer->registerPitchWheel(normalizedPitch);
    }

    for (auto& voice : impl.voiceManager_) {
        voice.registerPitchWheel(delay, normalizedPitch);
    }

    impl.performHdcc(delay, ExtendedCCs::pitchBend, normalizedPitch, false);
}

void Synth::programChange(int delay, int program) noexcept
{
    Impl& impl = *impl_;
    impl.resources_.getMidiState().programChangeEvent(delay, program);
    for (const Impl::LayerPtr& layer : impl.layers_)
        layer->registerProgramChange(program);
}


void Synth::channelAftertouch(int delay, int aftertouch) noexcept
{
    const float normalizedAftertouch = normalize7Bits(aftertouch);
    hdChannelAftertouch(delay, normalizedAftertouch);
}

void Synth::hdChannelAftertouch(int delay, float normAftertouch) noexcept
{
    Impl& impl = *impl_;
    ScopedTiming logger { impl.dispatchDuration_, ScopedTiming::Operation::addToDuration };

    impl.resources_.getMidiState().channelAftertouchEvent(delay, normAftertouch);

    for (const Impl::LayerPtr& layerPtr : impl.layers_) {
        layerPtr->registerAftertouch(normAftertouch);
    }

    for (auto& voice : impl.voiceManager_) {
        voice.registerAftertouch(delay, normAftertouch);
    }

    impl.performHdcc(delay, ExtendedCCs::channelAftertouch, normAftertouch, false);
}

void Synth::polyAftertouch(int delay, int noteNumber, int aftertouch) noexcept
{
    const float normalizedAftertouch = normalize7Bits(aftertouch);
    hdPolyAftertouch(delay, noteNumber, normalizedAftertouch);
}

void Synth::hdPolyAftertouch(int delay, int noteNumber, float normAftertouch) noexcept
{
    Impl& impl = *impl_;
    ScopedTiming logger { impl.dispatchDuration_, ScopedTiming::Operation::addToDuration };

    impl.resources_.getMidiState().polyAftertouchEvent(delay, noteNumber, normAftertouch);

    for (auto& voice : impl.voiceManager_)
        voice.registerPolyAftertouch(delay, noteNumber, normAftertouch);

    impl.performHdcc(delay, ExtendedCCs::polyphonicAftertouch, normAftertouch, false, noteNumber);
}

void Synth::tempo(int delay, float secondsPerBeat) noexcept
{
    Impl& impl = *impl_;
    ScopedTiming logger { impl.dispatchDuration_, ScopedTiming::Operation::addToDuration };

    impl.resources_.getBeatClock().setTempo(delay, secondsPerBeat);
}

void Synth::bpmTempo(int delay, float beatsPerMinute) noexcept
{
    // TODO make this the main tempo function and remove the deprecated other one
    return tempo(delay, 60 / beatsPerMinute);
}

void Synth::timeSignature(int delay, int beatsPerBar, int beatUnit)
{
    Impl& impl = *impl_;
    ScopedTiming logger { impl.dispatchDuration_, ScopedTiming::Operation::addToDuration };

    impl.resources_.getBeatClock().setTimeSignature(delay, TimeSignature(beatsPerBar, beatUnit));
}

void Synth::timePosition(int delay, int bar, double barBeat)
{
    Impl& impl = *impl_;
    ScopedTiming logger { impl.dispatchDuration_, ScopedTiming::Operation::addToDuration };

    BeatClock& beatClock = impl.resources_.getBeatClock();

    const auto newPosition = BBT(bar, barBeat);
    const auto newBeatPosition = newPosition.toBeats(beatClock.getTimeSignature());
    const auto currentBeatPosition = beatClock.getLastBeatPosition();
    const auto positionDifference = std::abs(newBeatPosition - currentBeatPosition);
    const auto threshold = config::playheadMovedFrames * beatClock.getBeatsPerFrame();

    if (positionDifference > threshold)
        impl.playheadMoved_ = true;

    beatClock.setTimePosition(delay, newPosition);
}

void Synth::playbackState(int delay, int playbackState)
{
    Impl& impl = *impl_;
    ScopedTiming logger { impl.dispatchDuration_, ScopedTiming::Operation::addToDuration };

    impl.resources_.getBeatClock().setPlaying(delay, playbackState == 1);
}

int Synth::getNumRegions() const noexcept
{
    Impl& impl = *impl_;
    return static_cast<int>(impl.layers_.size());
}

int Synth::getNumGroups() const noexcept
{
    Impl& impl = *impl_;
    return impl.numGroups_;
}

int Synth::getNumMasters() const noexcept
{
    Impl& impl = *impl_;
    return impl.numMasters_;
}

int Synth::getNumCurves() const noexcept
{
    Impl& impl = *impl_;
    return static_cast<int>(impl.resources_.getCurves().getNumCurves());
}

std::string Synth::exportMidnam(absl::string_view model) const
{
    Impl& impl = *impl_;
    pugi::xml_document doc;
    absl::string_view manufacturer = config::midnamManufacturer;

    if (model.empty())
        model = config::midnamModel;

    doc.append_child(pugi::node_doctype).set_value("MIDINameDocument PUBLIC"
                                                   " \"-//MIDI Manufacturers Association//DTD MIDINameDocument 1.0//EN\""
                                                   " \"http://www.midi.org/dtds/MIDINameDocument10.dtd\"");

    pugi::xml_node root = doc.append_child("MIDINameDocument");

    root.append_child(pugi::node_comment)
        .set_value("Generated by Sfizz for the current instrument");

    root.append_child("Author");

    pugi::xml_node device = root.append_child("MasterDeviceNames");
    device.append_child("Manufacturer")
        .append_child(pugi::node_pcdata)
        .set_value(std::string(manufacturer).c_str());
    device.append_child("Model")
        .append_child(pugi::node_pcdata)
        .set_value(std::string(model).c_str());

    {
        pugi::xml_node devmode = device.append_child("CustomDeviceMode");
        devmode.append_attribute("Name").set_value("Default");

        pugi::xml_node nsas = devmode.append_child("ChannelNameSetAssignments");
        for (unsigned c = 0; c < 16; ++c) {
            pugi::xml_node nsa = nsas.append_child("ChannelNameSetAssign");
            nsa.append_attribute("Channel").set_value(std::to_string(c + 1).c_str());
            nsa.append_attribute("NameSet").set_value("Play");
        }
    }

    {
        pugi::xml_node chns = device.append_child("ChannelNameSet");
        chns.append_attribute("Name").set_value("Play");

        pugi::xml_node acs = chns.append_child("AvailableForChannels");
        for (unsigned c = 0; c < 16; ++c) {
            pugi::xml_node ac = acs.append_child("AvailableChannel");
            ac.append_attribute("Channel").set_value(std::to_string(c + 1).c_str());
            ac.append_attribute("Available").set_value("true");
        }

        chns.append_child("UsesControlNameList")
            .append_attribute("Name")
            .set_value("Controls");
        chns.append_child("UsesNoteNameList")
            .append_attribute("Name")
            .set_value("Notes");
    }

    {
        auto anonymousCCs = getUsedCCs();

        pugi::xml_node cns = device.append_child("ControlNameList");
        cns.append_attribute("Name").set_value("Controls");
        for (const auto& pair : impl.ccLabels_) {
            anonymousCCs.set(pair.first, false);
            if (pair.first < 128) {
                pugi::xml_node cn = cns.append_child("Control");
                cn.append_attribute("Type").set_value("7bit");
                cn.append_attribute("Number").set_value(std::to_string(pair.first).c_str());
                cn.append_attribute("Name").set_value(pair.second.c_str());
            }
        }

        for (unsigned i = 0, n = std::min<unsigned>(128, anonymousCCs.bit_size()); i < n; ++i) {
            if (anonymousCCs.test(i)) {
                pugi::xml_node cn = cns.append_child("Control");
                cn.append_attribute("Type").set_value("7bit");
                cn.append_attribute("Number").set_value(std::to_string(i).c_str());
                cn.append_attribute("Name").set_value(("Unnamed CC " + std::to_string(i)).c_str());
            }
        }
    }

    {
        pugi::xml_node nnl = device.append_child("NoteNameList");
        nnl.append_attribute("Name").set_value("Notes");
        for (const auto& pair : impl.keyswitchLabels_) {
            pugi::xml_node nn = nnl.append_child("Note");
            nn.append_attribute("Number").set_value(std::to_string(pair.first).c_str());
            nn.append_attribute("Name").set_value(pair.second.c_str());
        }
        for (const auto& pair : impl.keyLabels_) {
            pugi::xml_node nn = nnl.append_child("Note");
            nn.append_attribute("Number").set_value(std::to_string(pair.first).c_str());
            nn.append_attribute("Name").set_value(pair.second.c_str());
        }
    }

    string_xml_writer writer;
    doc.save(writer);
    return std::move(writer.str());
}

const Layer* Synth::getLayerView(int idx) const noexcept
{
    Impl& impl = *impl_;
    return (size_t)idx < impl.layers_.size() ? impl.layers_[idx].get() : nullptr;
}

const Region* Synth::getRegionView(int idx) const noexcept
{
    const Layer* layer = getLayerView(idx);
    return layer ? &layer->getRegion() : nullptr;
}

const EffectBus* Synth::getEffectBusView(int idx, int output) const noexcept
{
    Impl& impl = *impl_;
    return (size_t)idx < impl.effectBuses_[output].size() ? impl.effectBuses_[output][idx].get() : nullptr;
}

const RegionSet* Synth::getRegionSetView(int idx) const noexcept
{
    Impl& impl = *impl_;
    return (size_t)idx < impl.sets_.size() ? impl.sets_[idx].get() : nullptr;
}

const PolyphonyGroup* Synth::getPolyphonyGroupView(int idx) const noexcept
{
    Impl& impl = *impl_;
    return impl.voiceManager_.getPolyphonyGroupView(idx);
}

Layer* Synth::getLayerById(NumericId<Region> id) noexcept
{
    Impl& impl = *impl_;
    
    auto index = getLayerIndexById(id);
    return index.has_value() ? impl.layers_[*index].get() : nullptr;
}

absl::optional<size_t> Synth::getLayerIndexById(NumericId<Region> id) const noexcept
{
    Impl& impl = *impl_;
    const size_t size = impl.layers_.size();
    absl::optional<size_t> ret;
    
    if (size == 0 || !id.valid())
        return ret;

    // search a sequence of ordered identifiers with potential gaps
    size_t index = static_cast<size_t>(id.number());
    index = std::min(index, size - 1);

    while (index > 0 && impl.layers_[index]->getRegion().getId().number() > id.number())
        --index;

    if (impl.layers_[index]->getRegion().getId() == id)
        ret = index;

    return ret;
}

const Region* Synth::getRegionById(NumericId<Region> id) const noexcept
{
    Layer* layer = const_cast<Synth*>(this)->getLayerById(id);
    return layer ? &layer->getRegion() : nullptr;
}

bool Synth::removeRegionById(NumericId<Region> id, bool rebuildModMatrix) noexcept
{
    Impl& impl = *impl_;
    auto index = getLayerIndexById(id);
    if (index.has_value()) {
        const Region& region = impl.layers_[*index]->getRegion();
        // clean up any references in mod matrix, etc
        impl.cleanupRegionReferences(&region);
        
        impl.layers_.erase(impl.layers_.begin() + *index);
        if (rebuildModMatrix) {
            impl.resources_.getModMatrix().clear();
            impl.setupModMatrix();
        }
        return true;
    }
    return false;
}

bool Synth::removeRegionsById(const std::vector<NumericId<Region>> & regionIds, bool rebuildModMatrix) noexcept
{
    Impl& impl = *impl_;
    bool removedSome = false;
    
    for (const auto & rid : regionIds) {
        auto ret = removeRegionById(rid, false);
        removedSome = removedSome || ret;
    }
    
    if (rebuildModMatrix) {
        impl.resources_.getModMatrix().clear();
        impl.setupModMatrix();
    }

    return removedSome;
}


const Voice* Synth::getVoiceView(int idx) const noexcept
{
    Impl& impl = *impl_;
    return idx < impl.numVoices_ ? &impl.voiceManager_[idx] : nullptr;
}

unsigned Synth::getNumPolyphonyGroups() const noexcept
{
    Impl& impl = *impl_;
    return impl.voiceManager_.getNumPolyphonyGroups();
}

const std::vector<std::string>& Synth::getUnknownOpcodes() const noexcept
{
    Impl& impl = *impl_;
    return impl.unknownOpcodes_;
}
size_t Synth::getNumPreloadedSamples() const noexcept
{
    Impl& impl = *impl_;
    return impl.resources_.getFilePool().getNumPreloadedSamples();
}

int Synth::getSampleQuality(ProcessMode mode)
{
    Impl& impl = *impl_;
    SynthConfig& synthConfig = impl.resources_.getSynthConfig();
    switch (mode) {
    case ProcessLive:
        return synthConfig.liveSampleQuality;
    case ProcessFreewheeling:
        return synthConfig.freeWheelingSampleQuality;
    default:
        SFIZZ_CHECK(false);
        return 0;
    }
}

void Synth::setSampleQuality(ProcessMode mode, int quality)
{
    SFIZZ_CHECK(quality >= 0 && quality <= 10);
    Impl& impl = *impl_;
    quality = clamp(quality, 0, 10);
    SynthConfig& synthConfig = impl.resources_.getSynthConfig();

    switch (mode) {
    case ProcessLive:
        synthConfig.liveSampleQuality = quality;
        break;
    case ProcessFreewheeling:
        // DBG("Set freewheeling quality" << quality);
        synthConfig.freeWheelingSampleQuality = quality;
        break;
    default:
        SFIZZ_CHECK(false);
        break;
    }
}

int Synth::getOscillatorQuality(ProcessMode mode)
{
    Impl& impl = *impl_;
    SynthConfig& synthConfig = impl.resources_.getSynthConfig();
    switch (mode) {
    case ProcessLive:
        return synthConfig.liveOscillatorQuality;
    case ProcessFreewheeling:
        return synthConfig.freeWheelingOscillatorQuality;
    default:
        SFIZZ_CHECK(false);
        return 0;
    }
}

void Synth::setOscillatorQuality(ProcessMode mode, int quality)
{
    SFIZZ_CHECK(quality >= 0 && quality <= 3);
    Impl& impl = *impl_;
    quality = clamp(quality, 0, 3);
    SynthConfig& synthConfig = impl.resources_.getSynthConfig();

    switch (mode) {
    case ProcessLive:
        synthConfig.liveOscillatorQuality = quality;
        break;
    case ProcessFreewheeling:
        // DBG("Set freewheeling oscillator quality" << quality);
        synthConfig.freeWheelingOscillatorQuality = quality;
        break;
    default:
        SFIZZ_CHECK(false);
        break;
    }
}

void Synth::setSustainCancelsRelease(bool value)
{
    impl_->resources_.getSynthConfig().sustainCancelsRelease = value;
}

float Synth::getVolume() const noexcept
{
    Impl& impl = *impl_;
    return impl.volume_;
}
void Synth::setVolume(float volume) noexcept
{
    Impl& impl = *impl_;
    impl.volume_ = Default::volume.bounds.clamp(volume);
}

int Synth::getNumVoices() const noexcept
{
    Impl& impl = *impl_;
    return impl.numVoices_;
}

void Synth::setNumVoices(int numVoices) noexcept
{
    ASSERT(numVoices > 0);
    Impl& impl = *impl_;

    // fast path
    if (numVoices == impl.numVoices_)
        return;

    impl.resetVoices(numVoices);
}

void Synth::Impl::resetVoices(int numVoices)
{
    numVoices_ = numVoices;

    for (auto& set : sets_)
        set->removeAllVoices();

    voiceManager_.requireNumVoices(numVoices_, resources_);

    for (auto& voice : voiceManager_) {
        voice.setSampleRate(this->sampleRate_);
        voice.setSamplesPerBlock(this->samplesPerBlock_);
    }

    applySettingsPerVoice();
}

void Synth::Impl::resetCallbackBreakdown()
{
    callbackBreakdown_ = CallbackBreakdown();
}

void Synth::Impl::applySettingsPerVoice()
{
    for (auto& voice : voiceManager_) {
        voice.setMaxFiltersPerVoice(settingsPerVoice_.maxFilters);
        voice.setMaxEQsPerVoice(settingsPerVoice_.maxEQs);
        voice.setMaxLFOsPerVoice(settingsPerVoice_.maxLFOs);
        voice.setMaxFlexEGsPerVoice(settingsPerVoice_.maxFlexEGs);
        voice.setPitchEGEnabledPerVoice(settingsPerVoice_.havePitchEG);
        voice.setFilterEGEnabledPerVoice(settingsPerVoice_.haveFilterEG);
        voice.setAmplitudeLFOEnabledPerVoice(settingsPerVoice_.haveAmplitudeLFO);
        voice.setPitchLFOEnabledPerVoice(settingsPerVoice_.havePitchLFO);
        voice.setFilterLFOEnabledPerVoice(settingsPerVoice_.haveFilterLFO);
    }
}

void Synth::Impl::setupModMatrix(size_t startRegionIdx)
{
    ModMatrix& mm = resources_.getModMatrix();

    for (auto iter = layers_.cbegin()+startRegionIdx ; iter != layers_.cend(); ++iter) {
        const Region& region = (*iter)->getRegion();

        for (const Region::Connection& conn : region.connections) {
            ModGenerator* gen = nullptr;

            ModKey sourceKey = conn.source;
            ModKey targetKey = conn.target;

            // normalize the stepcc to 0-1
            if (sourceKey.id() == ModId::Controller) {
                ModKey::Parameters p = sourceKey.parameters();
                p.step = (conn.sourceDepth <= 0.0f) ? 0.0f :
                    (p.step / conn.sourceDepth);
                sourceKey = ModKey::createCC(p.cc, p.curve, p.smooth, p.step, p.pernote);
            }

            switch (sourceKey.id()) {
            case ModId::Controller:
            case ModId::PerVoiceController:
                gen = genController_.get();
                break;
            case ModId::AmpLFO:
            case ModId::PitchLFO:
            case ModId::FilLFO:
            case ModId::LFO:
                gen = genLFO_.get();
                break;
            case ModId::Envelope:
                gen = genFlexEnvelope_.get();
                break;
            case ModId::AmpEG:
            case ModId::PitchEG:
            case ModId::FilEG:
                gen = genADSREnvelope_.get();
                break;
            case ModId::ChannelAftertouch:
                gen = genChannelAftertouch_.get();
                break;
            case ModId::PolyAftertouch:
                gen = genPolyAftertouch_.get();
                break;
            default:
                DBG("[sfizz] Have unknown type of source generator");
                break;
            }

            ASSERT(gen);
            if (!gen)
                continue;

            ModMatrix::SourceId source = mm.registerSource(sourceKey, *gen);
            ModMatrix::TargetId target = mm.registerTarget(targetKey);

            ASSERT(source);
            if (!source) {
                DBG("[sfizz] Failed to register modulation source");
                continue;
            }

            ASSERT(target);
            if (!target) {
                DBG("[sfizz] Failed to register modulation target");
                continue;
            }

            if (!mm.connect(source, target, conn.sourceDepth, conn.sourceDepthMod, conn.velToDepth)) {
                DBG("[sfizz] Failed to connect modulation source and target");
                ASSERTFALSE;
            }
        }
    }

    mm.init();
}

void Synth::setPreloadSize(uint32_t preloadSize) noexcept
{
    Impl& impl = *impl_;
    FilePool& filePool = impl.resources_.getFilePool();

    // fast path
    if (preloadSize == filePool.getPreloadSize())
        return;

    filePool.setPreloadSize(preloadSize);
}

uint32_t Synth::getPreloadSize() const noexcept
{
    Impl& impl = *impl_;
    return impl.resources_.getFilePool().getPreloadSize();
}

void Synth::enableFreeWheeling() noexcept
{
    Impl& impl = *impl_;
    SynthConfig& synthConfig = impl.resources_.getSynthConfig();
    if (!synthConfig.freeWheeling) {
        synthConfig.freeWheeling = true;
        DBG("Enabling freewheeling");
    }
}
void Synth::disableFreeWheeling() noexcept
{
    Impl& impl = *impl_;
    SynthConfig& synthConfig = impl.resources_.getSynthConfig();
    if (synthConfig.freeWheeling) {
        synthConfig.freeWheeling = false;
        DBG("Disabling freewheeling");
    }
}

void Synth::Impl::resetAllControllers(int delay) noexcept
{
    MidiState& midiState = resources_.getMidiState();
    midiState.pitchBendEvent(delay, 0.0f);
    for (int cc = 0; cc < config::numCCs; ++cc)
        midiState.ccEvent(delay, cc, defaultCCValues_[cc]);

    for (auto& voice : voiceManager_) {
        voice.registerPitchWheel(delay, 0);
        for (int cc = 0; cc < config::numCCs; ++cc)
            voice.registerCC(delay, cc, defaultCCValues_[cc]);
    }

    for (const LayerPtr& layerPtr : layers_) {
        Layer& layer = *layerPtr;
        for (int cc = 0; cc < config::numCCs; ++cc)
            layer.updateCCState(cc, defaultCCValues_[cc]);
    }
}

absl::optional<fs::file_time_type> Synth::Impl::checkModificationTime() const
{
    absl::optional<fs::file_time_type> resultTime;
    for (const auto& file : parser_.getIncludedFiles()) {
        std::error_code ec;
        const auto fileTime = fs::last_write_time(file, ec);
        if (!ec) {
            if (!resultTime || fileTime > *resultTime)
                resultTime = fileTime;
        }
    }
    return resultTime;
}

bool Synth::shouldReloadFile()
{
    Impl& impl = *impl_;

    absl::optional<fs::file_time_type> then = impl.modificationTime_;
    if (!then) // file not loaded or failed
        return false;

    absl::optional<fs::file_time_type> now = impl.checkModificationTime();
    if (!now) // file not currently existing
        return false;

    return *now > *then;
}

bool Synth::shouldReloadScala()
{
    Impl& impl = *impl_;
    return impl.resources_.getTuning().shouldReloadScala();
}

const Synth::CallbackBreakdown& Synth::getCallbackBreakdown() const noexcept
{
    Impl& impl = *impl_;
    return impl.callbackBreakdown_;
}


void Synth::allSoundOff() noexcept
{
    Impl& impl = *impl_;
    for (auto& voice : impl.voiceManager_)
        voice.reset();
    for (int i = 0; i < impl.numOutputs_; ++i) {
        for (auto& effectBus : impl.getEffectBusesForOutput(i))
            if (effectBus)
                effectBus->clear();
    }
}

void Synth::addExternalDefinition(const std::string& id, const std::string& value)
{
    Impl& impl = *impl_;
    impl.parser_.addExternalDefinition(id, value);
}

void Synth::clearExternalDefinitions()
{
    Impl& impl = *impl_;
    impl.parser_.clearExternalDefinitions();
}

const BitArray<config::numCCs>& Synth::getUsedCCs() const noexcept
{
    Impl& impl = *impl_;
    return impl.currentUsedCCs_;
}

void sfz::Synth::setBroadcastCallback(sfizz_receive_t* broadcast, void* data)
{
    Impl& impl = *impl_;
    impl.broadcastReceiver = broadcast;
    impl.broadcastData = data;
}

void Synth::Impl::collectUsedCCsFromRegion(BitArray<config::numCCs>& usedCCs, const Region& region)
{
    collectUsedCCsFromCCMap(usedCCs, region.delayCC);
    collectUsedCCsFromCCMap(usedCCs, region.offsetCC);
    collectUsedCCsFromCCMap(usedCCs, region.endCC);
    collectUsedCCsFromCCMap(usedCCs, region.loopStartCC);
    collectUsedCCsFromCCMap(usedCCs, region.loopEndCC);
    collectUsedCCsFromCCMap(usedCCs, region.amplitudeEG.ccAttack);
    collectUsedCCsFromCCMap(usedCCs, region.amplitudeEG.ccRelease);
    collectUsedCCsFromCCMap(usedCCs, region.amplitudeEG.ccDecay);
    collectUsedCCsFromCCMap(usedCCs, region.amplitudeEG.ccDelay);
    collectUsedCCsFromCCMap(usedCCs, region.amplitudeEG.ccHold);
    collectUsedCCsFromCCMap(usedCCs, region.amplitudeEG.ccStart);
    collectUsedCCsFromCCMap(usedCCs, region.amplitudeEG.ccSustain);

    collectUsedCCsFromCCMap(usedCCs, region.ampVeltrackCC);
    collectUsedCCsFromCCMap(usedCCs, region.pitchVeltrackCC);
    for (const auto& filter: region.filters)
        collectUsedCCsFromCCMap(usedCCs, filter.veltrackCC);

    if (region.pitchEG) {
        collectUsedCCsFromCCMap(usedCCs, region.pitchEG->ccAttack);
        collectUsedCCsFromCCMap(usedCCs, region.pitchEG->ccRelease);
        collectUsedCCsFromCCMap(usedCCs, region.pitchEG->ccDecay);
        collectUsedCCsFromCCMap(usedCCs, region.pitchEG->ccDelay);
        collectUsedCCsFromCCMap(usedCCs, region.pitchEG->ccHold);
        collectUsedCCsFromCCMap(usedCCs, region.pitchEG->ccStart);
        collectUsedCCsFromCCMap(usedCCs, region.pitchEG->ccSustain);
    }

    if (region.filterEG) {
        collectUsedCCsFromCCMap(usedCCs, region.filterEG->ccAttack);
        collectUsedCCsFromCCMap(usedCCs, region.filterEG->ccRelease);
        collectUsedCCsFromCCMap(usedCCs, region.filterEG->ccDecay);
        collectUsedCCsFromCCMap(usedCCs, region.filterEG->ccDelay);
        collectUsedCCsFromCCMap(usedCCs, region.filterEG->ccHold);
        collectUsedCCsFromCCMap(usedCCs, region.filterEG->ccStart);
        collectUsedCCsFromCCMap(usedCCs, region.filterEG->ccSustain);
    }

    for (const LFODescription& lfo : region.lfos) {
        collectUsedCCsFromCCMap(usedCCs, lfo.phaseCC);
        collectUsedCCsFromCCMap(usedCCs, lfo.delayCC);
        collectUsedCCsFromCCMap(usedCCs, lfo.fadeCC);
    }
    for (const FlexEGDescription& flexEG : region.flexEGs) {
        for (const FlexEGPoint& point : flexEG.points) {
            collectUsedCCsFromCCMap(usedCCs, point.ccTime);
            collectUsedCCsFromCCMap(usedCCs, point.ccLevel);
        }
    }
    collectUsedCCsFromCCMap(usedCCs, region.ccConditions);
    collectUsedCCsFromCCMap(usedCCs, region.ccTriggers);
    collectUsedCCsFromCCMap(usedCCs, region.crossfadeCCInRange);
    collectUsedCCsFromCCMap(usedCCs, region.crossfadeCCOutRange);
}

void Synth::Impl::collectUsedCCsFromModulations(BitArray<config::numCCs>& usedCCs, const ModMatrix& mm)
{
    class CCSourceCollector : public ModMatrix::KeyVisitor {
    public:
        explicit CCSourceCollector(BitArray<config::numCCs>& used)
            : used_(used)
        {
        }

        bool visit(const ModKey& key) override
        {
            if (key.id() == ModId::Controller)
                used_.set(key.parameters().cc);
            return true;
        }
        BitArray<config::numCCs>& used_;
    };

    CCSourceCollector vtor(usedCCs);
    mm.visitSources(vtor);
}

BitArray<config::numCCs> Synth::Impl::collectAllUsedCCs()
{
    BitArray<config::numCCs> used;
    for (const LayerPtr& layerPtr : layers_) {
        collectUsedCCsFromRegion(used, layerPtr->getRegion());
        sustainOrSostenuto_.set(layerPtr->region_.sustainCC);
        sustainOrSostenuto_.set(layerPtr->region_.sostenutoCC);
    }
    collectUsedCCsFromModulations(used, resources_.getModMatrix());
    return used;
}

const std::string* Synth::Impl::getKeyLabel(int keyNumber) const
{
    auto it = keyLabelsMap_.find(keyNumber);
    return (it == keyLabelsMap_.end()) ? nullptr : &keyLabels_[it->second].second;
}

void Synth::Impl::setKeyLabel(int keyNumber, std::string name)
{
    auto it = keyLabelsMap_.find(keyNumber);
    if (it != keyLabelsMap_.end())
        keyLabels_[it->second].second = std::move(name);
    else {
        size_t index = keyLabels_.size();
        keyLabels_.emplace_back(keyNumber, std::move(name));
        keyLabelsMap_[keyNumber] = index;
    }
}

const std::string* Synth::Impl::getCCLabel(int ccNumber) const
{
    auto it = ccLabelsMap_.find(ccNumber);
    return (it == ccLabelsMap_.end()) ? nullptr : &ccLabels_[it->second].second;
}

void Synth::Impl::setCCLabel(int ccNumber, std::string name)
{
    auto it = ccLabelsMap_.find(ccNumber);
    if (it != ccLabelsMap_.end())
        ccLabels_[it->second].second = std::move(name);
    else {
        size_t index = ccLabels_.size();
        ccLabels_.emplace_back(ccNumber, std::move(name));
        ccLabelsMap_[ccNumber] = index;
    }
}

const std::string* Synth::Impl::getKeyswitchLabel(int swNumber) const
{
    auto it = keyswitchLabelsMap_.find(swNumber);
    return (it == keyswitchLabelsMap_.end()) ? nullptr : &keyswitchLabels_[it->second].second;
}

void Synth::Impl::setKeyswitchLabel(int swNumber, std::string name)
{
    auto it = keyswitchLabelsMap_.find(swNumber);
    if (it != keyswitchLabelsMap_.end())
        keyswitchLabels_[it->second].second = std::move(name);
    else {
        size_t index = keyswitchLabels_.size();
        keyswitchLabels_.emplace_back(swNumber, std::move(name));
        keyswitchLabelsMap_[swNumber] = index;
    }
}

void Synth::Impl::clearKeyLabels()
{
    keyLabels_.clear();
    keyLabelsMap_.clear();
}

void Synth::Impl::clearCCLabels()
{
    ccLabels_.clear();
    ccLabelsMap_.clear();
}

void Synth::Impl::clearKeyswitchLabels()
{
    keyswitchLabels_.clear();
    keyswitchLabelsMap_.clear();
}

Parser& Synth::getParser() noexcept
{
    Impl& impl = *impl_;
    return impl.parser_;
}

const Parser& Synth::getParser() const noexcept
{
    Impl& impl = *impl_;
    return impl.parser_;
}

const std::vector<NoteNamePair>& Synth::getKeyLabels() const noexcept
{
    Impl& impl = *impl_;
    return impl.keyLabels_;
}

const std::vector<CCNamePair>& Synth::getCCLabels() const noexcept
{
    Impl& impl = *impl_;
    return impl.ccLabels_;
}

Resources& Synth::getResources() noexcept
{
    Impl& impl = *impl_;
    return impl.resources_;
}

const Resources& Synth::getResources() const noexcept
{
    Impl& impl = *impl_;
    return impl.resources_;
}

bool Synth::saveSfzFile(const fs::path& file) const
{
    const Impl& impl = *impl_;
    std::error_code ec;
    fs::path realFile = fs::canonical(file, ec);
    bool success = true;
    
    fs::ofstream outStream(file);
    
    if (!outStream.is_open() || outStream.bad()) {
        return false;
    }
    
    success = impl.writeSfzState(outStream);
    
    return success;
}

bool Synth::Impl::writeSfzState(fs::ofstream & outStream) const
{
    // Build opcode lists from RegionSets recursively

    using RegionSetOpcodeMap = std::map<RegionSet *,std::vector<Opcode> >;
    using RegionOpcodeMap = std::map<Region *,std::vector<Opcode> >;
    bool oneLineRegions = true;

    
    // generate control opcodes first

    std::stringstream controlStream;
    
    for (int i=0 ; i < (int)defaultCCValues_.size(); ++i) {
        if (defaultCCValues_[i] != Default::loNormalized.defaultInputValue) {
            controlStream << "set_hdcc" << i << "=" << defaultCCValues_[i] << std::endl;
        }
    }
    for (const auto & cclab : ccLabels_) {
        controlStream << "label_cc" << cclab.first << "=" << cclab.second << std::endl;
    }
    for (const auto & keylab : keyLabels_) {
        controlStream << "label_key" << keylab.first << "=" << keylab.second << std::endl;
    }
    if (noteOffset_ != Default::noteOffset.defaultInputValue) {
        controlStream << "note_offset" << "=" << noteOffset_ << std::endl;
    }
    if (octaveOffset_ != Default::octaveOffset.defaultInputValue) {
        controlStream << "octave_offset" << "=" << octaveOffset_ << std::endl;
    }

    auto contstr = controlStream.str();
    if (!contstr.empty()) {
        outStream << "<control>" << std::endl;
        outStream << contstr << std::endl;
        //outStream << std::endl;
    }
    


    
    RegionSetOpcodeMap setsMap;
    RegionOpcodeMap regionsMap;

    auto opcodeMatch = [](const Opcode & op1, const Opcode & op2 ) {
        return (op1.name == op2.name && op1.value == op2.value);
    };
    
    std::function<void(RegionSet*)> gatherOpcodes = [&] (RegionSet * regionset) {

        auto setmapentry = setsMap.insert({regionset, {}});
        auto & setcodes = setmapentry.first->second;

        std::cerr << "Gather for set: " << regionset << " vecptr: " << &setcodes << std::endl;

        
        for (const auto set : regionset->getSubsets()) {
            gatherOpcodes(set);
        }
        
        for (const auto region : regionset->getRegions()) {
            auto iter_success = regionsMap.insert({region, {}});
            if (iter_success.second) {
                region->generateOpcodes(iter_success.first->second);
            }
        }

        // go through all the regions again, keeping track of opcodes that are the same
        // in every region
        bool setcodesInited = false;
        
        
        std::cerr << "subset pointer: " << regionset << " vecptr: " << &setcodes << std::endl;

        std::vector<Opcode> & tempcodes = setcodes;
        bool tempinit = false;
        
        for (const auto region : regionset->getRegions()) {
            auto found = regionsMap.find(region);
            if (found == regionsMap.end()) continue;
            
            if (!tempinit) {
                // initialize
                tempcodes = found->second;
                tempinit = true;
            }
            else {
                for (auto iter = tempcodes.begin() ; iter != tempcodes.end() ; ) {
                    bool exists = false;
                    for (const auto & code : found->second) {
                        if (opcodeMatch(*iter, code)) {
                            exists = true;
                            break;
                        }
                    }
                    if (exists) ++iter;
                    else {
                        std::cerr << "deleting code: " << *iter << " because region: " <<  region->sampleId->filename() << std::endl;
                        iter = tempcodes.erase(iter);
                        
                    }
                }
                // all gone? no need to continue
                if (tempcodes.empty()) break;
            }
        }
        //setcodes = tempcodes;
        
        
        //tempcodes.clear();
        //tempinit = false;
        
        // do the same for any subset's codes
        for (const auto set : regionset->getSubsets()) {
            auto found = setsMap.find(set);
            if (found == setsMap.end()) continue;
            
            if (!tempinit) {
                // initialize
                tempcodes = found->second;
                tempinit = true;
            }
            else {
                for (auto iter = tempcodes.begin() ; iter != tempcodes.end() ; ) {
                    bool exists = false;
                    for (const auto & code : found->second) {
                        if (opcodeMatch(*iter, code)) {
                            exists = true;
                            break;
                        }
                    }
                    if (exists) ++iter;
                    else {
                        std::cerr << "deleting code: " << (*iter) << " because set: " <<  set << std::endl;

                        iter = tempcodes.erase(iter);
                    }
                }
                // all gone? no need to continue
                if (tempcodes.empty()) break;
            }
        }

        //setcodes.insert(setcodes.end(), tempcodes.begin(), tempcodes.end());
        
        // make sure we don't have any specially scoped codes that are above our scope
        for (auto iter = setcodes.begin(); iter != setcodes.end(); ) {
            // necessary? maybe not
            if (iter->name == "sample") {
                iter = setcodes.erase(iter);
            }
            else if ((iter->name == "group_volume" || iter->name == "group_amplitude" || iter->name == "group_tune") && (regionset->getLevel() == OpcodeScope::kOpcodeScopeGlobal)) {
                iter = setcodes.erase(iter);
            }
            else {
                ++iter;
            }
        }

        
        
        // now remove the matching opcodes that were found from every region and subset
        for (const auto & rcode  : setcodes) {
            
            std::cerr << "subset code: " << rcode << std::endl;
            
            for (const auto region : regionset->getRegions()) {
                auto found = regionsMap.find(region);
                if (found == regionsMap.end()) continue;

                for (auto iter = found->second.begin() ; iter != found->second.end() ; ) {
                    if (opcodeMatch(rcode, *iter)) {
                        iter = found->second.erase(iter);
                        //std::cerr << "deleting subset code: " << rcode << " from region: " <<  region->sampleId->filename() << std::endl;
                    } else {
                        ++iter;
                    }
                }
            }

            for (const auto set : regionset->getSubsets()) {
                auto found = setsMap.find(set);
                if (found == setsMap.end()) continue;

                for (auto iter = found->second.begin() ; iter != found->second.end() ; ) {
                    if (opcodeMatch(rcode, *iter)) {
                        iter = found->second.erase(iter);
                        std::cerr << "deleting subset code: " << rcode << " from set: " << set << std::endl;
                    } else {
                        ++iter;
                    }
                }
            }

        }
        
        std::cerr << "gset: " << regionset << " has " << setcodes.size() << " ptr: " << &setcodes <<  std::endl;
    };

    for (const auto & item : sets_) {
        if (setsMap.find(item.get()) == setsMap.end()) {
            gatherOpcodes(item.get());
        }
    }
    
    // now that we have everything, spit it out
    RegionSetOpcodeMap writtenSetsMap;

    
    std::function<void(RegionSet*)> writeOpcodes = [&] (RegionSet* regionset) {

        writtenSetsMap.insert({regionset, {}});
        
        switch (regionset->getLevel()) {
            case OpcodeScope::kOpcodeScopeGlobal:  outStream << "<global>" << std::endl; break;
            case OpcodeScope::kOpcodeScopeMaster:  outStream << "<master>" << std::endl; break;
            case OpcodeScope::kOpcodeScopeGroup:  outStream << "<group>" << std::endl; break;
            case OpcodeScope::kOpcodeScopeEffect:  outStream << "<effect>" << std::endl; break;
            case OpcodeScope::kOpcodeScopeControl:  outStream << "<control>" << std::endl; break;
            //case OpcodeScope::kOpcodeScopeRegion:  outStream << "<region>" << std::endl; break;
            default: break;
        }

        auto foundSetCodes = setsMap.find(regionset);

        if (foundSetCodes != setsMap.end()) {
            std::cerr << "set: " << foundSetCodes->first << " has " << foundSetCodes->second.size() << " ptr: " << &foundSetCodes->second <<  " and regions: " << regionset->getRegions().size() << std::endl;

            for (const auto & code : foundSetCodes->second) {
                outStream << code.toString() << std::endl;
            }

            outStream << std::endl;
        }


        for (const auto set : regionset->getSubsets()) {
            writeOpcodes(set);
        }
        
        for (const auto region : regionset->getRegions()) {
            auto found = regionsMap.find(region);
            if (found != regionsMap.end()) {
                outStream << "<region>";
                if (!oneLineRegions) outStream << std::endl;
                else outStream << " ";
                
                for (const auto & code : found->second) {
                    outStream << code.toString();
                    if (!oneLineRegions) outStream << std::endl;
                    else outStream << " ";
                }
                
                if (oneLineRegions) outStream << std::endl;
            }
        }
        
        outStream << std::endl;
    };
    
    for (const auto & item : sets_) {
        if (writtenSetsMap.find(item.get()) == writtenSetsMap.end()) {
            writeOpcodes(item.get());
        }
    }
    
    // write curves
    const auto & curves = resources_.getCurves();
    for (unsigned i=Curve::NumPredefinedCurves; i < curves.getNumCurves(); ++i) {
        auto curve = curves.getRawCurve(i);
        if (curve != nullptr) {
            outStream << "<curve> curve_index=" << i << " ";
            std::vector<Opcode> opcodes;
            curve->generateOpcodes(opcodes);
            for (const auto & code : opcodes) {
                outStream << code.toString();
                if (!oneLineRegions) outStream << std::endl;
                else outStream << " ";
            }
            outStream << std::endl;
        }
    }
    
    return true;
}


} // namespace sfz<|MERGE_RESOLUTION|>--- conflicted
+++ resolved
@@ -1489,16 +1489,11 @@
     for (Layer* layer : noteActivationLists_[usenote]) {
         if (layer->registerNoteOn(noteNumber, velocity, randValue, usenote)) {
             const Region& region = layer->getRegion();
-<<<<<<< HEAD
             if (region.useTimerRange && ! voiceManager_.withinValidTimerRange(&region, midiState.getInternalClock() + delay, sampleRate_))
                 continue;
 
-            checkOffGroups(&region, delay, noteNumber);
-            TriggerEvent triggerEvent { TriggerEventType::NoteOn, noteNumber, velocity };
-=======
             checkOffGroups(&region, delay, usenote);
             TriggerEvent triggerEvent { TriggerEventType::NoteOn, noteNumber, velocity, basePitch };
->>>>>>> 06036b2c
             startVoice(layer, delay, triggerEvent, ring);
         }
     }
