// SPDX-License-Identifier: BSD-2-Clause

// This code is part of the sfizz library and is licensed under a BSD 2-clause
// license. You should have receive a LICENSE.md file along with the code.
// If not, contact the sfizz maintainers at https://github.com/sfztools/sfizz

#include "SynthPrivate.h"
#include "Config.h"
#include "utility/Debug.h"
#include "utility/Macros.h"
#include "modulations/ModId.h"
#include "modulations/ModKey.h"
#include "modulations/ModMatrix.h"
#include "PolyphonyGroup.h"
#include "pugixml.hpp"
#include "Region.h"
#include "RegionSet.h"
#include "Resources.h"
#include "BufferPool.h"
#include "FilePool.h"
#include "Wavetables.h"
#include "Tuning.h"
#include "BeatClock.h"
#include "Metronome.h"
#include "SynthConfig.h"
#include "ScopedFTZ.h"
#include "utility/Base64.h"
#include "utility/StringViewHelpers.h"
#include "utility/Timing.h"
#include "utility/XmlHelpers.h"
#include "Voice.h"
#include "Interpolators.h"
#include "parser/Parser.h"
#include <absl/algorithm/container.h>
#include <absl/memory/memory.h>
#include <absl/strings/str_replace.h>
#include <absl/types/optional.h>
#include <absl/types/span.h>
#include <algorithm>
#include <chrono>
#include <iostream>
#include <strstream>
#include <random>
#include <utility>

namespace sfz {

// unless set to permissive, the loader rejects sfz files with errors
static constexpr bool loaderParsesPermissively = true;

Synth::Synth()
: impl_(new Impl) // NOLINT: (paul) I don't get why clang-tidy complains here
{
}

// Need to define the dtor after Impl has been defined
Synth::~Synth()
{

}

Synth::Impl::Impl()
{
    initializeSIMDDispatchers();
    initializeInterpolators();

    parser_.setListener(this);
    effectFactory_.registerStandardEffectTypes();
    initEffectBuses();
    resetVoices(config::numVoices);
    resetDefaultCCValues();
    resetAllControllers(0);

    // modulation sources
    MidiState& midiState = resources_.getMidiState();
    genController_.reset(new ControllerSource(resources_, voiceManager_));
    genLFO_.reset(new LFOSource(voiceManager_));
    genFlexEnvelope_.reset(new FlexEnvelopeSource(voiceManager_));
    genADSREnvelope_.reset(new ADSREnvelopeSource(voiceManager_));
    genChannelAftertouch_.reset(new ChannelAftertouchSource(voiceManager_, midiState));
    genPolyAftertouch_.reset(new PolyAftertouchSource(voiceManager_, midiState));
}

Synth::Impl::~Impl()
{
    voiceManager_.reset();
    resources_.getFilePool().emptyFileLoadingQueues();
}

void Synth::Impl::onParseFullBlock(const std::string& header, const std::vector<Opcode>& members)
{
    const auto newRegionSet = [&](OpcodeScope level) {
        auto parent = currentSet_;
        while (parent && parent->getLevel() >= level)
            parent = parent->getParent();

        sets_.emplace_back(new RegionSet(parent, level));
        currentSet_ = sets_.back().get();
    };

    switch (hash(header)) {
    case hash("global"):
        globalOpcodes_ = members;
        newRegionSet(OpcodeScope::kOpcodeScopeGlobal);
        groupOpcodes_.clear();
        masterOpcodes_.clear();
        handleGlobalOpcodes(members);
        break;
    case hash("control"):
        defaultPath_ = ""; // Always reset on a new control header
        handleControlOpcodes(members);
        break;
    case hash("master"):
        masterOpcodes_ = members;
        newRegionSet(OpcodeScope::kOpcodeScopeMaster);
        groupOpcodes_.clear();
        handleMasterOpcodes(members);
        numMasters_++;
        break;
    case hash("group"):
        groupOpcodes_ = members;
        newRegionSet(OpcodeScope::kOpcodeScopeGroup);
        handleGroupOpcodes(members, masterOpcodes_);
        numGroups_++;
        break;
    case hash("region"):
        buildRegion(members);
        break;
    case hash("curve"):
        resources_.getCurves().addCurveFromHeader(members);
        break;
    case hash("effect"):
        handleEffectOpcodes(members);
        break;
    case hash("sample"):
        handleSampleOpcodes(members);
        break;
    default:
        std::cerr << "Unknown header: " << header << '\n';
    }
}

void Synth::Impl::onParseError(const SourceRange& range, const std::string& message)
{
    const auto relativePath = range.start.filePath->lexically_relative(parser_.originalDirectory());
    std::cerr << "Parse error in " << relativePath << " at line " << range.start.lineNumber + 1 << ": " << message << '\n';
}

void Synth::Impl::onParseWarning(const SourceRange& range, const std::string& message)
{
    const auto relativePath = range.start.filePath->lexically_relative(parser_.originalDirectory());
    std::cerr << "Parse warning in " << relativePath << " at line " << range.start.lineNumber + 1 << ": " << message << '\n';
}

void Synth::Impl::buildRegion(const std::vector<Opcode>& regionOpcodes)
{
    int regionNumber = static_cast<int>(layers_.size());
    MidiState& midiState = resources_.getMidiState();
    Layer* lastLayer = new Layer(regionNumber, defaultPath_, midiState);
    layers_.emplace_back(lastLayer);
    Region* lastRegion = &lastLayer->getRegion();

    //
    auto parseOpcodes = [&](const std::vector<Opcode>& opcodes) {
        for (auto& opcode : opcodes) {
            const auto unknown = absl::c_find_if(unknownOpcodes_, [&](absl::string_view sv) { return sv.compare(opcode.name) == 0; });
            if (unknown != unknownOpcodes_.end()) {
                continue;
            }

            if (!lastRegion->parseOpcode(opcode))
                unknownOpcodes_.emplace_back(opcode.name);
        }
    };

    parseOpcodes(globalOpcodes_);
    parseOpcodes(masterOpcodes_);
    parseOpcodes(groupOpcodes_);
    parseOpcodes(regionOpcodes);

    // Create the amplitude envelope
    if (!lastRegion->flexAmpEG)
        lastRegion->getOrCreateConnection(
            ModKey::createNXYZ(ModId::AmpEG, lastRegion->id),
            ModKey::createNXYZ(ModId::MasterAmplitude, lastRegion->id)).sourceDepth = 1.0f;
    else
        lastRegion->getOrCreateConnection(
            ModKey::createNXYZ(ModId::Envelope, lastRegion->id, *lastRegion->flexAmpEG),
            ModKey::createNXYZ(ModId::MasterAmplitude, lastRegion->id)).sourceDepth = 1.0f;

    if (octaveOffset_ != 0 || noteOffset_ != 0)
        lastRegion->offsetAllKeys(octaveOffset_ * 12 + noteOffset_);

    if (lastRegion->lastKeyswitch)
        lastKeyswitchLists_[*lastRegion->lastKeyswitch].push_back(lastLayer);

    if (lastRegion->lastKeyswitchRange) {
        auto& range = *lastRegion->lastKeyswitchRange;
        for (uint8_t note = range.getStart(), end = range.getEnd(); note <= end; note++)
            lastKeyswitchLists_[note].push_back(lastLayer);
    }

    if (lastRegion->upKeyswitch)
        upKeyswitchLists_[*lastRegion->upKeyswitch].push_back(lastLayer);

    if (lastRegion->downKeyswitch)
        downKeyswitchLists_[*lastRegion->downKeyswitch].push_back(lastLayer);

    if (lastRegion->previousKeyswitch)
        previousKeyswitchLists_.push_back(lastLayer);

    if (lastRegion->defaultSwitch)
        setCurrentSwitch(*lastRegion->defaultSwitch);

    // There was a combination of group= and polyphony= on a region, so set the group polyphony
    if (lastRegion->group != Default::group && lastRegion->polyphony != config::maxVoices) {
        voiceManager_.setGroupPolyphony(lastRegion->group, lastRegion->polyphony);
    } else {
        // Just check that there are enough polyphony groups
        voiceManager_.ensureNumPolyphonyGroups(lastRegion->group);
    }

    if (currentSet_ != nullptr) {
        lastRegion->parent = currentSet_;
        currentSet_->addRegion(lastRegion);
    }

    // Adapt the size of the delayed releases to avoid allocating later on
    if (lastRegion->trigger == Trigger::release) {
        const auto keyLength = static_cast<unsigned>(lastRegion->keyRange.length());
        const auto size = max(config::delayedReleaseVoices, keyLength);
        lastLayer->delayedSustainReleases_.reserve(size);
        lastLayer->delayedSostenutoReleases_.reserve(size);
    }

    // Initialize status of Key switches, CC switches, etc
    lastLayer->initializeActivations();
}

void Synth::Impl::addEffectBusesIfNecessary(uint16_t output)
{
    while (effectBuses_.size() <= output) {
        // Add output
        effectBuses_.emplace_back();
        auto& buses = effectBuses_.back();
        // Add an empty main bus on output
        buses.emplace_back(new EffectBus);
        buses[0]->setGainToMain(1.0);
        buses[0]->setSamplesPerBlock(samplesPerBlock_);
        buses[0]->setSampleRate(sampleRate_);
        buses[0]->clearInputs(samplesPerBlock_);
    }
}

void Synth::Impl::initEffectBuses()
{
    effectBuses_.clear();
    addEffectBusesIfNecessary(0);
}

void Synth::Impl::clear()
{
    FilePool& filePool = resources_.getFilePool();
    MidiState& midiState = resources_.getMidiState();

    // Clear the background queues before removing everyone
    filePool.waitForBackgroundLoading();

    voiceManager_.reset();
    for (auto& list : lastKeyswitchLists_)
        list.clear();
    for (auto& list : downKeyswitchLists_)
        list.clear();
    for (auto& list : upKeyswitchLists_)
        list.clear();
    for (auto& list : noteActivationLists_)
        list.clear();
    for (auto& list : ccActivationLists_)
        list.clear();
    previousKeyswitchLists_.clear();

    currentSet_ = nullptr;
    sets_.clear();
    layers_.clear();
    resources_.clearNonState();
    rootPath_.clear();
    numGroups_ = 0;
    numMasters_ = 0;
    numOutputs_ = 1;
    noteOffset_ = 0;
    octaveOffset_ = 0;
    currentSwitch_ = absl::nullopt;
    defaultPath_ = "";
    image_ = "";
    midiState.resetNoteStates();
    midiState.flushEvents();
    filePool.setRamLoading(config::loadInRam);
    clearCCLabels();
    currentUsedCCs_.clear();
    sustainOrSostenuto_.clear();
    changedCCsThisCycle_.clear();
    changedCCsLastCycle_.clear();
    clearKeyLabels();
    keySlots_.clear();
    swLastSlots_.clear();
    clearKeyswitchLabels();
    globalOpcodes_.clear();
    masterOpcodes_.clear();
    groupOpcodes_.clear();
    unknownOpcodes_.clear();
    modificationTime_ = absl::nullopt;
    playheadMoved_ = false;

    initEffectBuses();
}

void Synth::Impl::handleMasterOpcodes(const std::vector<Opcode>& members)
{
    for (auto& rawMember : members) {
        const Opcode member = rawMember.cleanUp(kOpcodeScopeMaster);

        switch (member.lettersOnlyHash) {
        case hash("polyphony"):
            ASSERT(currentSet_ != nullptr);
            currentSet_->setPolyphonyLimit(member.read(Default::polyphony));
            break;
        case hash("sw_default"):
            setCurrentSwitch(member.read(Default::key));
            break;
        }
    }
}

void Synth::Impl::handleGlobalOpcodes(const std::vector<Opcode>& members)
{
    for (auto& rawMember : members) {
        const Opcode member = rawMember.cleanUp(kOpcodeScopeGlobal);

        switch (member.lettersOnlyHash) {
        case hash("polyphony"):
            ASSERT(currentSet_ != nullptr);
            currentSet_->setPolyphonyLimit(member.read(Default::polyphony));
            break;
        case hash("sw_default"):
            setCurrentSwitch(member.read(Default::key));
            break;
        case hash("volume"):
            // FIXME : Probably best not to mess with this and let the host control the volume
            // setValueFromOpcode(member, volume, OldDefault::volumeRange);
            break;
        }
    }
}

void Synth::Impl::handleGroupOpcodes(const std::vector<Opcode>& members, const std::vector<Opcode>& masterMembers)
{
    absl::optional<int64_t> groupIdx;
    absl::optional<unsigned> maxPolyphony;

    const auto parseOpcode = [&](const Opcode& rawMember) {
        const Opcode member = rawMember.cleanUp(kOpcodeScopeGroup);

        switch (member.lettersOnlyHash) {
        case hash("group"):
            groupIdx = member.read(Default::group);
            break;
        case hash("polyphony"):
            maxPolyphony = member.read(Default::polyphony);
            break;
        case hash("sw_default"):
            setCurrentSwitch(member.read(Default::key));
            break;
        }
    };

    for (auto& member : masterMembers)
        parseOpcode(member);

    for (auto& member : members)
        parseOpcode(member);

    if (groupIdx && maxPolyphony) {
        voiceManager_.setGroupPolyphony(*groupIdx, *maxPolyphony);
    } else if (maxPolyphony) {
        ASSERT(currentSet_ != nullptr);
        currentSet_->setPolyphonyLimit(*maxPolyphony);
    } else if (groupIdx) {
        voiceManager_.ensureNumPolyphonyGroups(*groupIdx);
    }
}

void Synth::Impl::handleControlOpcodes(const std::vector<Opcode>& members)
{
    for (auto& rawMember : members) {
        const Opcode member = rawMember.cleanUp(kOpcodeScopeControl);

        switch (member.lettersOnlyHash) {
        case hash("set_cc&"):
            if (Default::ccNumber.bounds.containsWithEnd(member.parameters.back())) {
                const auto ccNumber = member.parameters.back();
                const auto value = member.read(Default::loCC);
                setDefaultHdcc(ccNumber, value);
                if (!reloading)
                    resources_.getMidiState().ccEvent(0, ccNumber, value);
            }
            break;
        case hash("set_hdcc&"):
            if (Default::ccNumber.bounds.containsWithEnd(member.parameters.back())) {
                const auto ccNumber = member.parameters.back();
                const auto value = member.read(Default::loNormalized);
                setDefaultHdcc(ccNumber, value);
                if (!reloading)
                    resources_.getMidiState().ccEvent(0, ccNumber, value);
            }
            break;
        case hash("label_cc&"):
            if (Default::ccNumber.bounds.containsWithEnd(member.parameters.back()))
                setCCLabel(member.parameters.back(), std::string(member.value));
            break;
        case hash("label_key&"):
            if (member.parameters.back() <= Default::key.bounds.getEnd()) {
                const auto noteNumber = static_cast<uint8_t>(member.parameters.back());
                setKeyLabel(noteNumber, member.value);
            }
            break;
        case hash("default_path"):
            defaultPath_ = absl::StrReplaceAll(trim(member.value), { { "\\", "/" } });
            DBG("Changing default sample path to " << defaultPath_);
            break;
        case hash("image"):
            image_ = absl::StrCat(defaultPath_, absl::StrReplaceAll(trim(member.value), { { "\\", "/" } }));
            break;
        case hash("image_controls"):
            image_controls_ = absl::StrCat(defaultPath_, absl::StrReplaceAll(trim(member.value), { { "\\", "/" } }));
            break;
        case hash("note_offset"):
            noteOffset_ = member.read(Default::noteOffset);
            break;
        case hash("octave_offset"):
            octaveOffset_ = member.read(Default::octaveOffset);
            break;
        case hash("hint_ram_based"):
        {
            FilePool& filePool = resources_.getFilePool();
            if (member.value == "1")
                filePool.setRamLoading(true);
            else if (member.value == "0")
                filePool.setRamLoading(false);
            else
                DBG("Unsupported value for hint_ram_based: " << member.value);
            break;
        }
        case hash("hint_stealing"):
            switch(hash(member.value)) {
            case hash("first"):
                voiceManager_.setStealingAlgorithm(StealingAlgorithm::First);
                break;
            case hash("oldest"):
                voiceManager_.setStealingAlgorithm(StealingAlgorithm::Oldest);
                break;
            case hash("envelope_and_age"):
                voiceManager_.setStealingAlgorithm(StealingAlgorithm::EnvelopeAndAge);
                break;
            default:
                DBG("Unsupported value for hint_stealing: " << member.value);
            }
            break;
        case hash("hint_sustain_cancels_release"):
        {
            SynthConfig& config = resources_.getSynthConfig();
            config.sustainCancelsRelease = member.read(Default::sustainCancelsRelease);
        }
            break;
        default:
            // Unsupported control opcode
            DBG("Unsupported control opcode: " << member.name);
        }
    }
}


void Synth::Impl::handleEffectOpcodes(const std::vector<Opcode>& rawMembers)
{
    absl::string_view busName { "main" };
    uint16_t output { Default::output };

    std::vector<Opcode> members;
    members.reserve(rawMembers.size());
    for (const Opcode& opcode : rawMembers) {
        if (opcode.lettersOnlyHash == hash("output"))
            output = opcode.read(Default::output);

        members.push_back(opcode.cleanUp(kOpcodeScopeEffect));
    }

    addEffectBusesIfNecessary(output);

    auto getOrCreateBus = [this, output](unsigned index) -> EffectBus& {
        if (index + 1 > effectBuses_[output].size())
            effectBuses_[output].resize(index + 1);
        EffectBusPtr& bus = effectBuses_[output][index];
        if (!bus) {
            bus.reset(new EffectBus);
            bus->setSampleRate(sampleRate_);
            bus->setSamplesPerBlock(samplesPerBlock_);
            bus->clearInputs(samplesPerBlock_);
        }
        return *bus;
    };

    for (const Opcode& opcode : members) {
        switch (opcode.lettersOnlyHash) {
        case hash("bus"):
            busName = opcode.value;
            break;

            // note(jpc): gain opcodes are linear volumes in % units

        case hash("directtomain"):
            getOrCreateBus(0).setGainToMain(opcode.read(Default::effect));
            break;

        case hash("fx&tomain"): // fx&tomain
            {
                const auto busIndex = opcode.parameters.front();
                if (busIndex < 1 || busIndex > config::maxEffectBuses)
                    break;
                getOrCreateBus(busIndex).setGainToMain(opcode.read(Default::effect));
            }
            break;

        case hash("fx&tomix"): // fx&tomix
            {
                const auto busIndex = opcode.parameters.front();
                if (busIndex < 1 || busIndex > config::maxEffectBuses)
                    break;
                getOrCreateBus(busIndex).setGainToMix(opcode.read(Default::effect));
            }
            break;
        }
    }

    unsigned busIndex;
    if (busName.empty() || busName == "main")
        busIndex = 0;
    else if (busName.size() > 2 && busName.substr(0, 2) == "fx" && absl::SimpleAtoi(busName.substr(2), &busIndex) && busIndex >= 1 && busIndex <= config::maxEffectBuses) {
        // an effect bus fxN, with N usually in [1,4]
    } else {
        DBG("Unsupported effect bus: " << busName);
        return;
    }

    // create the effect and add it
    auto fx = effectFactory_.makeEffect(members);
    fx->setSampleRate(sampleRate_);
    fx->setSamplesPerBlock(samplesPerBlock_);
    getOrCreateBus(busIndex).addEffect(std::move(fx));
}

void Synth::Impl::handleSampleOpcodes(const std::vector<Opcode>& rawMembers)
{
    absl::string_view name { "" };
    bool hasData { false };
    absl::string_view sampleData;

    for (const Opcode& opcode : rawMembers) {
        switch (opcode.lettersOnlyHash) {
        case hash("name"):
            name = opcode.value;
            break;
        case hash("base&data"):
            if (opcode.parameters.front() == 64)
                sampleData = opcode.value;
            break;
        case hash("data"):
            hasData = true;
            break;
        }
    }

    if (name.empty())
        return;

    if (hasData && sampleData.empty()) {
        DBG("The sample data provided for sample " << name
            << " doesn't use base64 encoding, which is the only one sfizz knows how to decode.\n "
            << "If it does, please use base64data= instead of data=."
        );
        return;
    }

    if (sampleData.empty())
        return;

    auto data = decodeBase64(sampleData);
    FilePool& filePool = resources_.getFilePool();
    FileId id { std::string(name) };
    filePool.loadFromRam(id, data);
}

void Synth::Impl::resetDefaultCCValues() noexcept
{
    fill(absl::MakeSpan(defaultCCValues_), 0.0f);
    setDefaultHdcc(7, normalizeCC(100));
    setDefaultHdcc(10, 0.5f);
    setDefaultHdcc(11, 1.0f);

    setCCLabel(7, "Volume");
    setCCLabel(10, "Pan");
    setCCLabel(11, "Expression");
}

void Synth::Impl::prepareSfzLoad(const fs::path& path)
{
    auto newPath_ = path.string();
    reloading = (lastPath_ == newPath_);

    clear();

#ifndef NDEBUG
    if (reloading) {
        DBG("[sfizz] Reloading the current file");
    }
#endif

    if (!reloading) {

        // Clear the background queues and clear the filePool
        auto& filePool = resources_.getFilePool();
        filePool.waitForBackgroundLoading();
        filePool.clear();

        // Set the default hdcc to their default
        resetDefaultCCValues();

        // Store the new path
        lastPath_ = std::move(newPath_);
    }
}

bool Synth::loadSfzFile(const fs::path& file)
{
    Impl& impl = *impl_;
    impl.prepareSfzLoad(file);

    std::error_code ec;
    fs::path realFile = fs::canonical(file, ec);
    bool success = true;
    Parser& parser = impl.parser_;
    parser.parseFile(ec ? file : realFile);

    // permissive parsing for compatibility
    if (!loaderParsesPermissively)
        success = parser.getErrorCount() == 0;

    success = success && !impl.layers_.empty();

    if (!success) {
        DBG("[sfizz] Loading failed");
        auto& filePool = impl.resources_.getFilePool();
        parser.clear();
        filePool.clear();
        return false;
    }

    impl.finalizeSfzLoad();
    return true;
}

bool Synth::loadSfzString(const fs::path& path, absl::string_view text)
{
    Impl& impl = *impl_;
    impl.prepareSfzLoad(path);

    bool success = true;
    Parser& parser = impl.parser_;
    parser.parseString(path, text);

    // permissive parsing for compatibility
    if (!loaderParsesPermissively)
        success = parser.getErrorCount() == 0;

    success = success && !impl.layers_.empty();

    if (!success) {
        auto& filePool = impl.resources_.getFilePool();
        DBG("[sfizz] Loading failed");
        parser.clear();
        filePool.clear();
        return false;
    }

    impl.finalizeSfzLoad();
    return true;
}

void Synth::Impl::setCurrentSwitch(uint8_t noteValue)
{
    currentSwitch_ = noteValue + 12 * octaveOffset_ + noteOffset_;
}

void Synth::Impl::finalizeSfzLoad()
{
    FilePool& filePool = resources_.getFilePool();
    WavetablePool& wavePool = resources_.getWavePool();

    const fs::path& rootDirectory = parser_.originalDirectory();
    filePool.setRootDirectory(rootDirectory);

    // a string representation used for OSC purposes
    rootPath_ = rootDirectory.u8string();

    size_t currentRegionIndex = 0;
    size_t currentRegionCount = layers_.size();

    absl::flat_hash_map<sfz::FileId, int64_t> filesToLoad;

    auto removeCurrentRegion = [this, &currentRegionIndex, &currentRegionCount]() {
        const Region& region = layers_[currentRegionIndex]->getRegion();
        DBG("Removing the region with sample " << *region.sampleId);
        layers_.erase(layers_.begin() + currentRegionIndex);
        --currentRegionCount;
    };

    size_t maxFilters { 0 };
    size_t maxEQs { 0 };
    size_t maxLFOs { 0 };
    size_t maxFlexEGs { 0 };
    bool havePitchEG { false };
    bool haveFilterEG { false };
    bool haveAmplitudeLFO { false };
    bool havePitchLFO { false };
    bool haveFilterLFO { false };

    FlexEGs::clearUnusedCurves();

    while (currentRegionIndex < currentRegionCount) {
        Layer& layer = *layers_[currentRegionIndex];
        Region& region = layer.getRegion();

        absl::optional<FileInformation> fileInformation;

        if (!region.isGenerator()) {
            if (!filePool.checkSampleId(*region.sampleId)) {
                removeCurrentRegion();
                continue;
            }

            fileInformation = filePool.getFileInformation(*region.sampleId);
            if (!fileInformation) {
                removeCurrentRegion();
                continue;
            }

            region.hasWavetableSample = fileInformation->wavetable.has_value();

            if (fileInformation->end < config::wavetableMaxFrames) {
                auto sample = filePool.loadFile(*region.sampleId);
                bool allZeros = true;
                int numChannels = sample->information.numChannels;
                for (int i = 0; i < numChannels; ++i) {
                    allZeros &= allWithin(sample->preloadedData.getConstSpan(i),
                        -config::virtuallyZero, config::virtuallyZero);
                }

                if (allZeros) {
                    region.sampleId.reset(new FileId("*silence"));
                    region.hasWavetableSample = false;
                }
            }
        }

        if (!region.isOscillator()) {
            region.sampleEnd = min(region.sampleEnd, fileInformation->end);
            region.fileSampleEnd = fileInformation->end;

            if (fileInformation->hasLoop) {
                if (region.loopRange.getStart() == Default::loopStart)
                    region.loopRange.setStart(fileInformation->loopStart);

                if (region.loopRange.getEnd() == Default::loopEnd)
                    region.loopRange.setEnd(fileInformation->loopEnd);

                if (!region.loopMode)
                    region.loopMode = LoopMode::loop_continuous;
            }

            if (region.isRelease() && !region.loopMode)
                region.loopMode = LoopMode::one_shot;

            if (region.loopRange.getEnd() == Default::loopEnd)
                region.loopRange.setEnd(region.sampleEnd);

            // if range is invalid, disable the loop
            if (!region.loopRange.isValid())
                region.loopMode = absl::nullopt;

            if (fileInformation->numChannels == 2)
                region.hasStereoSample = true;

            if (region.pitchKeycenterFromSample)
                region.pitchKeycenter = fileInformation->rootKey;

            // TODO: adjust with LFO targets
            const auto maxOffset = [region]() {
                uint64_t sumOffsetCC = region.offset + region.offsetRandom;
                for (const auto& offsets : region.offsetCC)
                    sumOffsetCC += offsets.data;
                return Default::offsetMod.bounds.clamp(sumOffsetCC);
            }();

            auto& toLoad = filesToLoad[*region.sampleId];
            toLoad = max(toLoad, maxOffset);
        }
        else if (!region.isGenerator()) {
            if (!wavePool.createFileWave(filePool, std::string(region.sampleId->filename()))) {
                removeCurrentRegion();
                continue;
            }
        }

        if (region.lastKeyswitch) {
            if (currentSwitch_)
                layer.keySwitched_ = (*currentSwitch_ == *region.lastKeyswitch);

            if (region.keyswitchLabel)
                setKeyswitchLabel(*region.lastKeyswitch, *region.keyswitchLabel);
        }

        if (region.lastKeyswitchRange) {
            auto& range = *region.lastKeyswitchRange;
            if (currentSwitch_)
                layer.keySwitched_ = range.containsWithEnd(*currentSwitch_);

            if (region.keyswitchLabel) {
                for (uint8_t note = range.getStart(), end = range.getEnd(); note <= end; note++)
                    setKeyswitchLabel(note, *region.keyswitchLabel);
            }
        }

        for (auto note = 0; note < 128; note++) {
            if (region.keyRange.containsWithEnd(note))
                noteActivationLists_[note].push_back(&layer);
        }

        for (int cc = 0; cc < config::numCCs; cc++) {
            if (region.ccTriggers.contains(cc)
                || region.ccConditions.contains(cc)
                || (cc == region.sustainCC && region.trigger == Trigger::release)
                || (cc == region.sostenutoCC && region.trigger == Trigger::release))
                ccActivationLists_[cc].push_back(&layer);
        }

        // Defaults
        MidiState& midiState = resources_.getMidiState();
        for (int cc = 0; cc < config::numCCs; cc++) {
            layer.updateCCState(cc, midiState.getCCValue(cc));
        }


        // Set the default frequencies on equalizers if needed
        if (region.equalizers.size() > 0
            && region.equalizers[0].frequency == Default::eqFrequency) {
            region.equalizers[0].frequency = Default::defaultEQFreq[0];
            if (region.equalizers.size() > 1
                && region.equalizers[1].frequency == Default::eqFrequency) {
                region.equalizers[1].frequency = Default::defaultEQFreq[1];
                if (region.equalizers.size() > 2
                    && region.equalizers[2].frequency == Default::eqFrequency) {
                    region.equalizers[2].frequency = Default::defaultEQFreq[2];
                }
            }
        }

        if (!region.velocityPoints.empty())
            region.velCurve = Curve::buildFromVelcurvePoints(
                region.velocityPoints, Curve::Interpolator::Linear);

        layer.registerPitchWheel(midiState.getPitchBend());
        layer.registerAftertouch(midiState.getChannelAftertouch());
        layer.registerTempo(static_cast<float>(resources_.getBeatClock().getBeatsPerSecond()));
        layer.registerProgramChange(midiState.getProgram());
        maxFilters = max(maxFilters, region.filters.size());
        maxEQs = max(maxEQs, region.equalizers.size());
        maxLFOs = max(maxLFOs, region.lfos.size());
        maxFlexEGs = max(maxFlexEGs, region.flexEGs.size());
        havePitchEG = havePitchEG || region.pitchEG != absl::nullopt;
        haveFilterEG = haveFilterEG || region.filterEG != absl::nullopt;
        haveAmplitudeLFO = haveAmplitudeLFO || region.amplitudeLFO != absl::nullopt;
        havePitchLFO = havePitchLFO || region.pitchLFO != absl::nullopt;
        haveFilterLFO = haveFilterLFO || region.filterLFO != absl::nullopt;
        numOutputs_ = max(region.output + 1, numOutputs_);

        ++currentRegionIndex;
    }

    // Reset the preload call count to check for unused preloaded samples
    // when reloading
    if (reloading)
        filePool.resetPreloadCallCounts();

    for (const auto& toLoad: filesToLoad)
        filePool.preloadFile(toLoad.first, toLoad.second);

    // Remove preloaded data with no linked regions
    if (reloading)
        filePool.removeUnusedPreloadedData();

    // Remove bad regions with unknown files
    if (currentRegionCount < layers_.size()) {
        DBG("Removing " << (layers_.size() - currentRegionCount)
            << " out of " << layers_.size() << " regions");
    }
    layers_.resize(currentRegionCount);

    // collect all CCs used in regions, with matrix not yet connected
    BitArray<config::numCCs> usedCCs;
    for (const LayerPtr& layerPtr : layers_) {
        const Region& region = layerPtr->getRegion();
        collectUsedCCsFromRegion(usedCCs, region);
        for (const Region::Connection& connection : region.connections) {
            if (connection.source.id() == ModId::Controller)
                usedCCs.set(connection.source.parameters().cc);
        }
    }
    // connect default controllers, except if these CC are already used
    for (const LayerPtr& layerPtr : layers_) {
        Region& region = layerPtr->getRegion();
        constexpr unsigned defaultSmoothness = 10;
        if (!usedCCs.test(7)) {
            region.getOrCreateConnection(
                ModKey::createCC(7, 4, defaultSmoothness, 0),
                ModKey::createNXYZ(ModId::Amplitude, region.id)).sourceDepth = 1.0f;
        }
        if (!usedCCs.test(10)) {
            region.getOrCreateConnection(
                ModKey::createCC(10, 1, defaultSmoothness, 0),
                ModKey::createNXYZ(ModId::Pan, region.id)).sourceDepth = 1.0f;
        }
        if (!usedCCs.test(11)) {
            region.getOrCreateConnection(
                ModKey::createCC(11, 4, defaultSmoothness, 0),
                ModKey::createNXYZ(ModId::Amplitude, region.id)).sourceDepth = 1.0f;
        }
    }

    modificationTime_ = checkModificationTime();

    settingsPerVoice_.maxFilters = maxFilters;
    settingsPerVoice_.maxEQs = maxEQs;
    settingsPerVoice_.maxLFOs = maxLFOs;
    settingsPerVoice_.maxFlexEGs = maxFlexEGs;
    settingsPerVoice_.havePitchEG = havePitchEG;
    settingsPerVoice_.haveFilterEG = haveFilterEG;
    settingsPerVoice_.haveAmplitudeLFO = haveAmplitudeLFO;
    settingsPerVoice_.havePitchLFO = havePitchLFO;
    settingsPerVoice_.haveFilterLFO = haveFilterLFO;

    applySettingsPerVoice();
    addEffectBusesIfNecessary(numOutputs_);
    setupModMatrix();

    // cache the set of used CCs for future access
    currentUsedCCs_ = collectAllUsedCCs();

    // cache the set of keys assigned
    for (const LayerPtr& layerPtr : layers_) {
        const Region& region = layerPtr->getRegion();
        UncheckedRange<uint8_t> keyRange = region.keyRange;
        unsigned loKey = keyRange.getStart();
        unsigned hiKey = keyRange.getEnd();
        for (unsigned key = loKey; key <= hiKey; ++key)
            keySlots_.set(key);
    }
    // cache the set of keyswitches assigned
    for (const LayerPtr& layerPtr : layers_) {
        const Region& region = layerPtr->getRegion();
        if (absl::optional<uint8_t> sw = region.lastKeyswitch) {
            swLastSlots_.set(*sw);
        }
        else if (absl::optional<UncheckedRange<uint8_t>> swRange = region.lastKeyswitchRange) {
            unsigned loKey = swRange->getStart();
            unsigned hiKey = swRange->getEnd();
            for (unsigned key = loKey; key <= hiKey; ++key)
                swLastSlots_.set(key);
        }
    }
}

bool Synth::loadScalaFile(const fs::path& path)
{
    Impl& impl = *impl_;
    return impl.resources_.getTuning().loadScalaFile(path);
}

bool Synth::loadScalaString(const std::string& text)
{
    Impl& impl = *impl_;
    return impl.resources_.getTuning().loadScalaString(text);
}

void Synth::setScalaRootKey(int rootKey)
{
    Impl& impl = *impl_;
    impl.resources_.getTuning().setScalaRootKey(rootKey);
}

int Synth::getScalaRootKey() const
{
    Impl& impl = *impl_;
    return impl.resources_.getTuning().getScalaRootKey();
}

void Synth::setTuningFrequency(float frequency)
{
    Impl& impl = *impl_;
    impl.resources_.getTuning().setTuningFrequency(frequency);
}

float Synth::getTuningFrequency() const
{
    Impl& impl = *impl_;
    return impl.resources_.getTuning().getTuningFrequency();
}

void Synth::loadStretchTuningByRatio(float ratio)
{
    Impl& impl = *impl_;
    SFIZZ_CHECK(ratio >= 0.0f && ratio <= 1.0f);
    ratio = clamp(ratio, 0.0f, 1.0f);

    absl::optional<StretchTuning>& stretch = impl.resources_.getStretch();
    if (ratio > 0.0f)
        stretch = StretchTuning::createRailsbackFromRatio(ratio);
    else
        stretch.reset();
}

int Synth::getNumActiveVoices() const noexcept
{
    Impl& impl = *impl_;

    int activeVoices = static_cast<int>(impl.voiceManager_.getNumActiveVoices());

    // do not count overflow voices which are over limit
    return (config::overflowVoiceMultiplier > 1) ?
        std::min(impl.numVoices_, activeVoices) : activeVoices;
}

std::vector<const Voice*> Synth::getActiveVoices() const noexcept
{
    Impl& impl = *impl_;
    return impl.voiceManager_.getActiveVoices();
}

void Synth::setSamplesPerBlock(int samplesPerBlock) noexcept
{
    Impl& impl = *impl_;
    ASSERT(samplesPerBlock <= config::maxBlockSize);

    impl.samplesPerBlock_ = samplesPerBlock;
    for (auto& voice : impl.voiceManager_)
        voice.setSamplesPerBlock(samplesPerBlock);

    impl.resources_.setSamplesPerBlock(samplesPerBlock);

    for (int i = 0; i < impl.numOutputs_; ++i) {
        for (auto& bus : impl.getEffectBusesForOutput(i)) {
            if (bus)
                bus->setSamplesPerBlock(samplesPerBlock);
        }
    }
}

int Synth::getSamplesPerBlock() const noexcept
{
    Impl& impl = *impl_;
    return impl.samplesPerBlock_;
}

void Synth::setSampleRate(float sampleRate) noexcept
{
    Impl& impl = *impl_;

    impl.sampleRate_ = sampleRate;
    for (auto& voice : impl.voiceManager_)
        voice.setSampleRate(sampleRate);

    impl.resources_.setSampleRate(sampleRate);

    for (int i = 0; i < impl.numOutputs_; ++i) {
        for (auto& bus : impl.getEffectBusesForOutput(i)) {
            if (bus)
                bus->setSampleRate(sampleRate);
        }
    }
}

void Synth::renderBlock(AudioSpan<float> buffer) noexcept
{
    Impl& impl = *impl_;
    ScopedFTZ ftz;
    auto& callbackBreakdown = impl.callbackBreakdown_;
    impl.resetCallbackBreakdown();
    callbackBreakdown.dispatch = impl.dispatchDuration_;
    impl.dispatchDuration_ = 0.0;

    { // Silence buffer
        ScopedTiming logger { callbackBreakdown.renderMethod };
        buffer.fill(0.0f);
    }

    const size_t numFrames = buffer.getNumFrames();
    if (numFrames < 1) {
        CHECKFALSE;
        return;
    }

    const SynthConfig& synthConfig = impl.resources_.getSynthConfig();
    FilePool& filePool = impl.resources_.getFilePool();
    BufferPool& bufferPool = impl.resources_.getBufferPool();

    if (synthConfig.freeWheeling)
        filePool.waitForBackgroundLoading();

    const auto now = highResNow();
    const auto timeSinceLastCollection =
        std::chrono::duration_cast<std::chrono::seconds>(now - impl.lastGarbageCollection_);

    if (timeSinceLastCollection.count() > config::fileClearingPeriod) {
        impl.lastGarbageCollection_ = now;
        filePool.triggerGarbageCollection();
    }

    auto tempSpan = bufferPool.getStereoBuffer(numFrames);
    auto tempMixSpan = bufferPool.getStereoBuffer(numFrames);
    auto rampSpan = bufferPool.getBuffer(numFrames);
    if (!tempSpan || !tempMixSpan || !rampSpan) {
        DBG("[sfizz] Could not get a temporary buffer; exiting callback... ");
        return;
    }

    ModMatrix& mm = impl.resources_.getModMatrix();
    mm.beginCycle(numFrames);

    BeatClock& bc = impl.resources_.getBeatClock();
    bc.beginCycle(numFrames);

    MidiState& midiState = impl.resources_.getMidiState();

    if (impl.playheadMoved_ && bc.isPlaying()) {
        midiState.flushEvents();
        impl.genController_->resetSmoothers();
        impl.playheadMoved_ = false;
    }

    { // Clear effect busses
        ScopedTiming logger { callbackBreakdown.effects };
        for (int i = 0; i < impl.numOutputs_; ++i) {
            for (auto& bus : impl.getEffectBusesForOutput(i)) {
                if (bus)
                    bus->clearInputs(numFrames);
            }
        }
    }

    { // Main render block
        ScopedTiming logger { callbackBreakdown.renderMethod, ScopedTiming::Operation::addToDuration };
        tempMixSpan->fill(0.0f);

        for (auto& voice : impl.voiceManager_) {
            if (voice.isFree())
                continue;

            mm.beginVoice(voice.getId(), voice.getRegion()->getId(), voice.getTriggerEvent().value);

            const Region* region = voice.getRegion();
            ASSERT(region != nullptr);
            const auto& effectBuses = impl.getEffectBusesForOutput(region->output);

            voice.renderBlock(*tempSpan);
            for (size_t i = 0, n = effectBuses.size(); i < n; ++i) {
                if (auto& bus = effectBuses[i]) {
                    float addGain = region->getGainToEffectBus(i);
                    bus->addToInputs(*tempSpan, addGain, numFrames);
                }
            }
            callbackBreakdown.data += voice.getLastDataDuration();
            callbackBreakdown.amplitude += voice.getLastAmplitudeDuration();
            callbackBreakdown.filters += voice.getLastFilterDuration();
            callbackBreakdown.panning += voice.getLastPanningDuration();

            mm.endVoice();

            if (voice.toBeCleanedUp())
                voice.reset();
        }
    }

    { // Apply effect buses
        // -- note(jpc) there is always a "main" bus which is initially empty.
        //    without any <effect>, the signal is just going to flow through it.
        ScopedTiming logger { callbackBreakdown.effects, ScopedTiming::Operation::addToDuration };

        const int numChannels = static_cast<int>(buffer.getNumChannels());
        for (int i = 0; i < impl.numOutputs_; ++i) {
            const auto outputStart = numChannels == 0 ? 0 : (2 * i) % numChannels;
            auto outputSpan = buffer.getStereoSpan(outputStart);
            const auto& effectBuses = impl.getEffectBusesForOutput(i);
            for (auto& bus : effectBuses) {
                if (bus) {
                    bus->process(numFrames);
                    bus->mixOutputsTo(outputSpan, *tempMixSpan, numFrames);
                }
            }

            // Add the Mix output (fxNtomix opcodes)
            // -- note(jpc) the purpose of the Mix output is not known.
            //    perhaps it's designed as extension point for custom processing?
            //    as default behavior, it adds itself to the Main signal.
            outputSpan.add(*tempMixSpan);
        }
    }

    // Apply the master volume
    buffer.applyGain(db2mag(impl.volume_));

    // Process the metronome (debugging tool for host time info)
    constexpr bool metronomeEnabled = false;
    if (metronomeEnabled) {
        Metronome& metro = impl.resources_.getMetronome();
        metro.processAdding(
            bc.getRunningBeatNumber().data(), bc.getRunningBeatsPerBar().data(),
            buffer.getChannel(0), buffer.getChannel(1), numFrames);
    }

    // Perform any remaining modulators
    mm.endCycle();

    // Advance the clock to the end of cycle
    bc.endCycle();

    // Update sets of changed CCs
    impl.changedCCsLastCycle_ = impl.changedCCsThisCycle_;
    impl.changedCCsThisCycle_.clear();

    { // Clear events and advance midi time
        ScopedTiming logger { impl.callbackBreakdown_.dispatch, ScopedTiming::Operation::addToDuration };
        midiState.advanceTime(buffer.getNumFrames());
    }

    ASSERT(!hasNanInf(buffer.getConstSpan(0)));
    ASSERT(!hasNanInf(buffer.getConstSpan(1)));
    SFIZZ_CHECK(isReasonableAudio(buffer.getConstSpan(0)));
    SFIZZ_CHECK(isReasonableAudio(buffer.getConstSpan(1)));
}

void Synth::noteOn(int delay, int noteNumber, int velocity) noexcept
{
    const float normalizedVelocity = normalizeVelocity(velocity);
    hdNoteOn(delay, noteNumber, normalizedVelocity);
}

void Synth::hdNoteOn(int delay, int noteNumber, float normalizedVelocity) noexcept
{
    ASSERT(noteNumber < 128);
    ASSERT(noteNumber >= 0);
    Impl& impl = *impl_;
    ScopedTiming logger { impl.dispatchDuration_, ScopedTiming::Operation::addToDuration };

    if (impl.lastKeyswitchLists_[noteNumber].empty())
        impl.resources_.getMidiState().noteOnEvent(delay, noteNumber, normalizedVelocity);

    impl.noteOnDispatch(delay, noteNumber, normalizedVelocity);
}

void Synth::noteOff(int delay, int noteNumber, int velocity) noexcept
{
    const float normalizedVelocity = normalizeVelocity(velocity);
    hdNoteOff(delay, noteNumber, normalizedVelocity);
}

void Synth::hdNoteOff(int delay, int noteNumber, float normalizedVelocity) noexcept
{
    ASSERT(noteNumber < 128);
    ASSERT(noteNumber >= 0);
    Impl& impl = *impl_;
    ScopedTiming logger { impl.dispatchDuration_, ScopedTiming::Operation::addToDuration };

    // FIXME: Some keyboards (e.g. Casio PX5S) can send a real note-off velocity. In this case, do we have a
    // way in sfz to specify that a release trigger should NOT use the note-on velocity?
    // auto replacedVelocity = (velocity == 0 ? getNoteVelocity(noteNumber) : velocity);
    MidiState& midiState = impl.resources_.getMidiState();

    if (impl.lastKeyswitchLists_[noteNumber].empty())
        midiState.noteOffEvent(delay, noteNumber, normalizedVelocity);

    const auto replacedVelocity = midiState.getNoteVelocity(noteNumber);

    for (auto& voice : impl.voiceManager_)
        voice.registerNoteOff(delay, noteNumber, replacedVelocity);

    impl.noteOffDispatch(delay, noteNumber, replacedVelocity);
}

void Synth::Impl::startVoice(Layer* layer, int delay, const TriggerEvent& triggerEvent, SisterVoiceRingBuilder& ring) noexcept
{
    const Region& region = layer->getRegion();

    voiceManager_.checkPolyphony(&region, delay, triggerEvent);
    Voice* selectedVoice = voiceManager_.findFreeVoice();
    if (selectedVoice == nullptr)
        return;

    if (selectedVoice->startVoice(layer, delay, triggerEvent))
        ring.addVoiceToRing(selectedVoice);
}

void Synth::Impl::checkOffGroups(const Region* region, int delay, int number)
{
    for (auto& voice : voiceManager_) {
        if (voice.checkOffGroup(region, delay, number)) {
            const TriggerEvent& event = voice.getTriggerEvent();
            if (event.type == TriggerEventType::NoteOn)
                noteOffDispatch(delay, event.number, event.value);
        }
    }
}

void Synth::Impl::noteOffDispatch(int delay, int noteNumber, float velocity) noexcept
{
    const auto randValue = randNoteDistribution_(Random::randomGenerator);
    SisterVoiceRingBuilder ring;
    const TriggerEvent triggerEvent { TriggerEventType::NoteOff, noteNumber, velocity };

    for (Layer* layer : upKeyswitchLists_[noteNumber])
        layer->keySwitched_ = true;

    for (Layer* layer : downKeyswitchLists_[noteNumber])
        layer->keySwitched_ = false;

    for (Layer* layer : noteActivationLists_[noteNumber]) {
        const Region& region = layer->getRegion();
        if (layer->registerNoteOff(noteNumber, velocity, randValue)) {
            if (region.trigger == Trigger::release && !region.rtDead && !voiceManager_.playingAttackVoice(&region))
                continue;

            checkOffGroups(&region, delay, noteNumber);
            startVoice(layer, delay, triggerEvent, ring);
        }
    }
}

void Synth::Impl::noteOnDispatch(int delay, int noteNumber, float velocity) noexcept
{
    const auto randValue = randNoteDistribution_(Random::randomGenerator);
    SisterVoiceRingBuilder ring;
    MidiState& midiState = resources_.getMidiState();

    if (!lastKeyswitchLists_[noteNumber].empty()) {
        if (currentSwitch_ && *currentSwitch_ != noteNumber) {
            for (Layer* layer : lastKeyswitchLists_[*currentSwitch_])
                layer->keySwitched_ = false;
        }
        currentSwitch_ = noteNumber;
    }

    for (Layer* layer : lastKeyswitchLists_[noteNumber])
        layer->keySwitched_ = true;

    for (Layer* layer : upKeyswitchLists_[noteNumber])
        layer->keySwitched_ = false;

    for (Layer* layer : downKeyswitchLists_[noteNumber])
        layer->keySwitched_ = true;

    for (Layer* layer : noteActivationLists_[noteNumber]) {
        if (layer->registerNoteOn(noteNumber, velocity, randValue)) {
            const Region& region = layer->getRegion();
            if (region.useTimerRange && ! voiceManager_.withinValidTimerRange(&region, midiState.getInternalClock() + delay, sampleRate_))
                continue;

            checkOffGroups(&region, delay, noteNumber);
            TriggerEvent triggerEvent { TriggerEventType::NoteOn, noteNumber, velocity };
            startVoice(layer, delay, triggerEvent, ring);
        }
    }

    for (Layer* layer : previousKeyswitchLists_) {
        const Region& region = layer->getRegion();
        layer->previousKeySwitched_ = (region.previousKeyswitch == noteNumber);
    }
}

void Synth::Impl::startDelayedSustainReleases(Layer* layer, int delay, SisterVoiceRingBuilder& ring) noexcept
{
    const Region& region = layer->getRegion();

    if (!region.rtDead && !voiceManager_.playingAttackVoice(&region)) {
        layer->delayedSustainReleases_.clear();
        return;
    }

    for (auto& note: layer->delayedSustainReleases_) {
        const TriggerEvent noteOffEvent { TriggerEventType::NoteOff, note.first, note.second };
        startVoice(layer, delay, noteOffEvent, ring);
    }

    layer->delayedSustainReleases_.clear();
}

void Synth::Impl::startDelayedSostenutoReleases(Layer* layer, int delay, SisterVoiceRingBuilder& ring) noexcept
{
    const Region& region = layer->getRegion();

    if (!region.rtDead && !voiceManager_.playingAttackVoice(&region)) {
        layer->delayedSostenutoReleases_.clear();
        return;
    }

    for (auto& note: layer->delayedSostenutoReleases_) {
        const TriggerEvent noteOffEvent { TriggerEventType::NoteOff, note.first, note.second };
        startVoice(layer, delay, noteOffEvent, ring);
    }
    layer->delayedSostenutoReleases_.clear();
}

void Synth::cc(int delay, int ccNumber, int ccValue) noexcept
{
    const auto normalizedCC = normalizeCC(ccValue);
    hdcc(delay, ccNumber, normalizedCC);
}

void Synth::Impl::ccDispatch(int delay, int ccNumber, float value, int extendedArg) noexcept
{
    SisterVoiceRingBuilder ring;
    TriggerEvent triggerEvent { TriggerEventType::CC, ccNumber, value };
    const auto randValue = randNoteDistribution_(Random::randomGenerator);
    MidiState& midiState = resources_.getMidiState();
    for (Layer* layer : ccActivationLists_[ccNumber]) {
        const Region& region = layer->getRegion();

        if (region.checkSustain && ccNumber == region.sustainCC && value < region.sustainThreshold)
            startDelayedSustainReleases(layer, delay, ring);

        if (region.checkSostenuto && ccNumber == region.sostenutoCC && value < region.sostenutoThreshold) {
            if (layer->sustainPressed_) {
                for (const auto& v: layer->delayedSostenutoReleases_)
                    layer->delaySustainRelease(v.first, v.second);

                layer->delayedSostenutoReleases_.clear();
            } else {
                startDelayedSostenutoReleases(layer, delay, ring);
            }
        }

<<<<<<< HEAD
        if (layer->registerCC(ccNumber, value, randValue)) {
            if (region.useTimerRange && ! voiceManager_.withinValidTimerRange(&region, midiState.getInternalClock() + delay, sampleRate_))
                continue;

=======
        if (layer->registerCC(ccNumber, value, randValue, extendedArg)) {
>>>>>>> 74021c21
            checkOffGroups(&region, delay, ccNumber);
            startVoice(layer, delay, triggerEvent, ring);
        }
    }
}

void Synth::hdcc(int delay, int ccNumber, float normValue) noexcept
{
    Impl& impl = *impl_;
    impl.performHdcc(delay, ccNumber, normValue, true);
}

void Synth::automateHdcc(int delay, int ccNumber, float normValue) noexcept
{
    Impl& impl = *impl_;
    impl.performHdcc(delay, ccNumber, normValue, false);
}

void Synth::Impl::performHdcc(int delay, int ccNumber, float normValue, bool asMidi, int extendedArg) noexcept
{
    ASSERT(ccNumber < config::numCCs);
    ASSERT(ccNumber >= 0);

    ScopedTiming logger { dispatchDuration_, ScopedTiming::Operation::addToDuration };

    changedCCsThisCycle_.set(ccNumber);

    MidiState& midiState = resources_.getMidiState();

    if (asMidi) {
        if (ccNumber == config::resetCC) {
            resetAllControllers(delay);
            return;
        }

        if (ccNumber == config::allNotesOffCC || ccNumber == config::allSoundOffCC) {
            for (auto& voice : voiceManager_)
                voice.reset();
            midiState.allNotesOff(delay);
            return;
        }
    }

    for (auto& voice : voiceManager_)
        voice.registerCC(delay, ccNumber, normValue);

    ccDispatch(delay, ccNumber, normValue, extendedArg);
    midiState.ccEvent(delay, ccNumber, normValue);
}

void Synth::Impl::setDefaultHdcc(int ccNumber, float value)
{
    ASSERT(ccNumber >= 0);
    ASSERT(ccNumber < config::numCCs);
    defaultCCValues_[ccNumber] = value;
}

float Synth::getHdcc(int ccNumber)
{
    ASSERT(ccNumber >= 0);
    ASSERT(ccNumber < config::numCCs);
    Impl& impl = *impl_;
    return impl.resources_.getMidiState().getCCValue(ccNumber);
}

float Synth::getDefaultHdcc(int ccNumber)
{
    ASSERT(ccNumber >= 0);
    ASSERT(ccNumber < config::numCCs);
    Impl& impl = *impl_;
    return impl.defaultCCValues_[ccNumber];
}

void Synth::pitchWheel(int delay, int pitch) noexcept
{
    const float normalizedPitch = normalizeBend(float(pitch));
    hdPitchWheel(delay, normalizedPitch);
}

void Synth::hdPitchWheel(int delay, float normalizedPitch) noexcept
{
    Impl& impl = *impl_;

    ScopedTiming logger { impl.dispatchDuration_, ScopedTiming::Operation::addToDuration };
    impl.resources_.getMidiState().pitchBendEvent(delay, normalizedPitch);

    for (const Impl::LayerPtr& layer : impl.layers_) {
        layer->registerPitchWheel(normalizedPitch);
    }

    for (auto& voice : impl.voiceManager_) {
        voice.registerPitchWheel(delay, normalizedPitch);
    }

    impl.performHdcc(delay, ExtendedCCs::pitchBend, normalizedPitch, false);
}

void Synth::programChange(int delay, int program) noexcept
{
    Impl& impl = *impl_;
    impl.resources_.getMidiState().programChangeEvent(delay, program);
    for (const Impl::LayerPtr& layer : impl.layers_)
        layer->registerProgramChange(program);
}


void Synth::channelAftertouch(int delay, int aftertouch) noexcept
{
    const float normalizedAftertouch = normalize7Bits(aftertouch);
    hdChannelAftertouch(delay, normalizedAftertouch);
}

void Synth::hdChannelAftertouch(int delay, float normAftertouch) noexcept
{
    Impl& impl = *impl_;
    ScopedTiming logger { impl.dispatchDuration_, ScopedTiming::Operation::addToDuration };

    impl.resources_.getMidiState().channelAftertouchEvent(delay, normAftertouch);

    for (const Impl::LayerPtr& layerPtr : impl.layers_) {
        layerPtr->registerAftertouch(normAftertouch);
    }

    for (auto& voice : impl.voiceManager_) {
        voice.registerAftertouch(delay, normAftertouch);
    }

    impl.performHdcc(delay, ExtendedCCs::channelAftertouch, normAftertouch, false);
}

void Synth::polyAftertouch(int delay, int noteNumber, int aftertouch) noexcept
{
    const float normalizedAftertouch = normalize7Bits(aftertouch);
    hdPolyAftertouch(delay, noteNumber, normalizedAftertouch);
}

void Synth::hdPolyAftertouch(int delay, int noteNumber, float normAftertouch) noexcept
{
    Impl& impl = *impl_;
    ScopedTiming logger { impl.dispatchDuration_, ScopedTiming::Operation::addToDuration };

    impl.resources_.getMidiState().polyAftertouchEvent(delay, noteNumber, normAftertouch);

    for (auto& voice : impl.voiceManager_)
        voice.registerPolyAftertouch(delay, noteNumber, normAftertouch);

    impl.performHdcc(delay, ExtendedCCs::polyphonicAftertouch, normAftertouch, false, noteNumber);
}

void Synth::tempo(int delay, float secondsPerBeat) noexcept
{
    Impl& impl = *impl_;
    ScopedTiming logger { impl.dispatchDuration_, ScopedTiming::Operation::addToDuration };

    impl.resources_.getBeatClock().setTempo(delay, secondsPerBeat);
}

void Synth::bpmTempo(int delay, float beatsPerMinute) noexcept
{
    // TODO make this the main tempo function and remove the deprecated other one
    return tempo(delay, 60 / beatsPerMinute);
}

void Synth::timeSignature(int delay, int beatsPerBar, int beatUnit)
{
    Impl& impl = *impl_;
    ScopedTiming logger { impl.dispatchDuration_, ScopedTiming::Operation::addToDuration };

    impl.resources_.getBeatClock().setTimeSignature(delay, TimeSignature(beatsPerBar, beatUnit));
}

void Synth::timePosition(int delay, int bar, double barBeat)
{
    Impl& impl = *impl_;
    ScopedTiming logger { impl.dispatchDuration_, ScopedTiming::Operation::addToDuration };

    BeatClock& beatClock = impl.resources_.getBeatClock();

    const auto newPosition = BBT(bar, barBeat);
    const auto newBeatPosition = newPosition.toBeats(beatClock.getTimeSignature());
    const auto currentBeatPosition = beatClock.getLastBeatPosition();
    const auto positionDifference = std::abs(newBeatPosition - currentBeatPosition);
    const auto threshold = config::playheadMovedFrames * beatClock.getBeatsPerFrame();

    if (positionDifference > threshold)
        impl.playheadMoved_ = true;

    beatClock.setTimePosition(delay, newPosition);
}

void Synth::playbackState(int delay, int playbackState)
{
    Impl& impl = *impl_;
    ScopedTiming logger { impl.dispatchDuration_, ScopedTiming::Operation::addToDuration };

    impl.resources_.getBeatClock().setPlaying(delay, playbackState == 1);
}

int Synth::getNumRegions() const noexcept
{
    Impl& impl = *impl_;
    return static_cast<int>(impl.layers_.size());
}

int Synth::getNumGroups() const noexcept
{
    Impl& impl = *impl_;
    return impl.numGroups_;
}

int Synth::getNumMasters() const noexcept
{
    Impl& impl = *impl_;
    return impl.numMasters_;
}

int Synth::getNumCurves() const noexcept
{
    Impl& impl = *impl_;
    return static_cast<int>(impl.resources_.getCurves().getNumCurves());
}

std::string Synth::exportMidnam(absl::string_view model) const
{
    Impl& impl = *impl_;
    pugi::xml_document doc;
    absl::string_view manufacturer = config::midnamManufacturer;

    if (model.empty())
        model = config::midnamModel;

    doc.append_child(pugi::node_doctype).set_value("MIDINameDocument PUBLIC"
                                                   " \"-//MIDI Manufacturers Association//DTD MIDINameDocument 1.0//EN\""
                                                   " \"http://www.midi.org/dtds/MIDINameDocument10.dtd\"");

    pugi::xml_node root = doc.append_child("MIDINameDocument");

    root.append_child(pugi::node_comment)
        .set_value("Generated by Sfizz for the current instrument");

    root.append_child("Author");

    pugi::xml_node device = root.append_child("MasterDeviceNames");
    device.append_child("Manufacturer")
        .append_child(pugi::node_pcdata)
        .set_value(std::string(manufacturer).c_str());
    device.append_child("Model")
        .append_child(pugi::node_pcdata)
        .set_value(std::string(model).c_str());

    {
        pugi::xml_node devmode = device.append_child("CustomDeviceMode");
        devmode.append_attribute("Name").set_value("Default");

        pugi::xml_node nsas = devmode.append_child("ChannelNameSetAssignments");
        for (unsigned c = 0; c < 16; ++c) {
            pugi::xml_node nsa = nsas.append_child("ChannelNameSetAssign");
            nsa.append_attribute("Channel").set_value(std::to_string(c + 1).c_str());
            nsa.append_attribute("NameSet").set_value("Play");
        }
    }

    {
        pugi::xml_node chns = device.append_child("ChannelNameSet");
        chns.append_attribute("Name").set_value("Play");

        pugi::xml_node acs = chns.append_child("AvailableForChannels");
        for (unsigned c = 0; c < 16; ++c) {
            pugi::xml_node ac = acs.append_child("AvailableChannel");
            ac.append_attribute("Channel").set_value(std::to_string(c + 1).c_str());
            ac.append_attribute("Available").set_value("true");
        }

        chns.append_child("UsesControlNameList")
            .append_attribute("Name")
            .set_value("Controls");
        chns.append_child("UsesNoteNameList")
            .append_attribute("Name")
            .set_value("Notes");
    }

    {
        auto anonymousCCs = getUsedCCs();

        pugi::xml_node cns = device.append_child("ControlNameList");
        cns.append_attribute("Name").set_value("Controls");
        for (const auto& pair : impl.ccLabels_) {
            anonymousCCs.set(pair.first, false);
            if (pair.first < 128) {
                pugi::xml_node cn = cns.append_child("Control");
                cn.append_attribute("Type").set_value("7bit");
                cn.append_attribute("Number").set_value(std::to_string(pair.first).c_str());
                cn.append_attribute("Name").set_value(pair.second.c_str());
            }
        }

        for (unsigned i = 0, n = std::min<unsigned>(128, anonymousCCs.bit_size()); i < n; ++i) {
            if (anonymousCCs.test(i)) {
                pugi::xml_node cn = cns.append_child("Control");
                cn.append_attribute("Type").set_value("7bit");
                cn.append_attribute("Number").set_value(std::to_string(i).c_str());
                cn.append_attribute("Name").set_value(("Unnamed CC " + std::to_string(i)).c_str());
            }
        }
    }

    {
        pugi::xml_node nnl = device.append_child("NoteNameList");
        nnl.append_attribute("Name").set_value("Notes");
        for (const auto& pair : impl.keyswitchLabels_) {
            pugi::xml_node nn = nnl.append_child("Note");
            nn.append_attribute("Number").set_value(std::to_string(pair.first).c_str());
            nn.append_attribute("Name").set_value(pair.second.c_str());
        }
        for (const auto& pair : impl.keyLabels_) {
            pugi::xml_node nn = nnl.append_child("Note");
            nn.append_attribute("Number").set_value(std::to_string(pair.first).c_str());
            nn.append_attribute("Name").set_value(pair.second.c_str());
        }
    }

    string_xml_writer writer;
    doc.save(writer);
    return std::move(writer.str());
}

const Layer* Synth::getLayerView(int idx) const noexcept
{
    Impl& impl = *impl_;
    return (size_t)idx < impl.layers_.size() ? impl.layers_[idx].get() : nullptr;
}

const Region* Synth::getRegionView(int idx) const noexcept
{
    const Layer* layer = getLayerView(idx);
    return layer ? &layer->getRegion() : nullptr;
}

const EffectBus* Synth::getEffectBusView(int idx, int output) const noexcept
{
    Impl& impl = *impl_;
    return (size_t)idx < impl.effectBuses_[output].size() ? impl.effectBuses_[output][idx].get() : nullptr;
}

const RegionSet* Synth::getRegionSetView(int idx) const noexcept
{
    Impl& impl = *impl_;
    return (size_t)idx < impl.sets_.size() ? impl.sets_[idx].get() : nullptr;
}

const PolyphonyGroup* Synth::getPolyphonyGroupView(int idx) const noexcept
{
    Impl& impl = *impl_;
    return impl.voiceManager_.getPolyphonyGroupView(idx);
}

Layer* Synth::getLayerById(NumericId<Region> id) noexcept
{
    Impl& impl = *impl_;
    const size_t size = impl.layers_.size();

    if (size == 0 || !id.valid())
        return nullptr;

    // search a sequence of ordered identifiers with potential gaps
    size_t index = static_cast<size_t>(id.number());
    index = std::min(index, size - 1);

    while (index > 0 && impl.layers_[index]->getRegion().getId().number() > id.number())
        --index;

    return (impl.layers_[index]->getRegion().getId() == id) ?
        impl.layers_[index].get() : nullptr;
}

const Region* Synth::getRegionById(NumericId<Region> id) const noexcept
{
    Layer* layer = const_cast<Synth*>(this)->getLayerById(id);
    return layer ? &layer->getRegion() : nullptr;
}

const Voice* Synth::getVoiceView(int idx) const noexcept
{
    Impl& impl = *impl_;
    return idx < impl.numVoices_ ? &impl.voiceManager_[idx] : nullptr;
}

unsigned Synth::getNumPolyphonyGroups() const noexcept
{
    Impl& impl = *impl_;
    return impl.voiceManager_.getNumPolyphonyGroups();
}

const std::vector<std::string>& Synth::getUnknownOpcodes() const noexcept
{
    Impl& impl = *impl_;
    return impl.unknownOpcodes_;
}
size_t Synth::getNumPreloadedSamples() const noexcept
{
    Impl& impl = *impl_;
    return impl.resources_.getFilePool().getNumPreloadedSamples();
}

int Synth::getSampleQuality(ProcessMode mode)
{
    Impl& impl = *impl_;
    SynthConfig& synthConfig = impl.resources_.getSynthConfig();
    switch (mode) {
    case ProcessLive:
        return synthConfig.liveSampleQuality;
    case ProcessFreewheeling:
        return synthConfig.freeWheelingSampleQuality;
    default:
        SFIZZ_CHECK(false);
        return 0;
    }
}

void Synth::setSampleQuality(ProcessMode mode, int quality)
{
    SFIZZ_CHECK(quality >= 0 && quality <= 10);
    Impl& impl = *impl_;
    quality = clamp(quality, 0, 10);
    SynthConfig& synthConfig = impl.resources_.getSynthConfig();

    switch (mode) {
    case ProcessLive:
        synthConfig.liveSampleQuality = quality;
        break;
    case ProcessFreewheeling:
        // DBG("Set freewheeling quality" << quality);
        synthConfig.freeWheelingSampleQuality = quality;
        break;
    default:
        SFIZZ_CHECK(false);
        break;
    }
}

int Synth::getOscillatorQuality(ProcessMode mode)
{
    Impl& impl = *impl_;
    SynthConfig& synthConfig = impl.resources_.getSynthConfig();
    switch (mode) {
    case ProcessLive:
        return synthConfig.liveOscillatorQuality;
    case ProcessFreewheeling:
        return synthConfig.freeWheelingOscillatorQuality;
    default:
        SFIZZ_CHECK(false);
        return 0;
    }
}

void Synth::setOscillatorQuality(ProcessMode mode, int quality)
{
    SFIZZ_CHECK(quality >= 0 && quality <= 3);
    Impl& impl = *impl_;
    quality = clamp(quality, 0, 3);
    SynthConfig& synthConfig = impl.resources_.getSynthConfig();

    switch (mode) {
    case ProcessLive:
        synthConfig.liveOscillatorQuality = quality;
        break;
    case ProcessFreewheeling:
        // DBG("Set freewheeling oscillator quality" << quality);
        synthConfig.freeWheelingOscillatorQuality = quality;
        break;
    default:
        SFIZZ_CHECK(false);
        break;
    }
}

void Synth::setSustainCancelsRelease(bool value)
{
    impl_->resources_.getSynthConfig().sustainCancelsRelease = value;
}

float Synth::getVolume() const noexcept
{
    Impl& impl = *impl_;
    return impl.volume_;
}
void Synth::setVolume(float volume) noexcept
{
    Impl& impl = *impl_;
    impl.volume_ = Default::volume.bounds.clamp(volume);
}

int Synth::getNumVoices() const noexcept
{
    Impl& impl = *impl_;
    return impl.numVoices_;
}

void Synth::setNumVoices(int numVoices) noexcept
{
    ASSERT(numVoices > 0);
    Impl& impl = *impl_;

    // fast path
    if (numVoices == impl.numVoices_)
        return;

    impl.resetVoices(numVoices);
}

void Synth::Impl::resetVoices(int numVoices)
{
    numVoices_ = numVoices;

    for (auto& set : sets_)
        set->removeAllVoices();

    voiceManager_.requireNumVoices(numVoices_, resources_);

    for (auto& voice : voiceManager_) {
        voice.setSampleRate(this->sampleRate_);
        voice.setSamplesPerBlock(this->samplesPerBlock_);
    }

    applySettingsPerVoice();
}

void Synth::Impl::resetCallbackBreakdown()
{
    callbackBreakdown_ = CallbackBreakdown();
}

void Synth::Impl::applySettingsPerVoice()
{
    for (auto& voice : voiceManager_) {
        voice.setMaxFiltersPerVoice(settingsPerVoice_.maxFilters);
        voice.setMaxEQsPerVoice(settingsPerVoice_.maxEQs);
        voice.setMaxLFOsPerVoice(settingsPerVoice_.maxLFOs);
        voice.setMaxFlexEGsPerVoice(settingsPerVoice_.maxFlexEGs);
        voice.setPitchEGEnabledPerVoice(settingsPerVoice_.havePitchEG);
        voice.setFilterEGEnabledPerVoice(settingsPerVoice_.haveFilterEG);
        voice.setAmplitudeLFOEnabledPerVoice(settingsPerVoice_.haveAmplitudeLFO);
        voice.setPitchLFOEnabledPerVoice(settingsPerVoice_.havePitchLFO);
        voice.setFilterLFOEnabledPerVoice(settingsPerVoice_.haveFilterLFO);
    }
}

void Synth::Impl::setupModMatrix()
{
    ModMatrix& mm = resources_.getModMatrix();

    for (const LayerPtr& layerPtr : layers_) {
        const Region& region = layerPtr->getRegion();

        for (const Region::Connection& conn : region.connections) {
            ModGenerator* gen = nullptr;

            ModKey sourceKey = conn.source;
            ModKey targetKey = conn.target;

            // normalize the stepcc to 0-1
            if (sourceKey.id() == ModId::Controller) {
                ModKey::Parameters p = sourceKey.parameters();
                p.step = (conn.sourceDepth <= 0.0f) ? 0.0f :
                    (p.step / conn.sourceDepth);
                sourceKey = ModKey::createCC(p.cc, p.curve, p.smooth, p.step);
            }

            switch (sourceKey.id()) {
            case ModId::Controller:
            case ModId::PerVoiceController:
                gen = genController_.get();
                break;
            case ModId::AmpLFO:
            case ModId::PitchLFO:
            case ModId::FilLFO:
            case ModId::LFO:
                gen = genLFO_.get();
                break;
            case ModId::Envelope:
                gen = genFlexEnvelope_.get();
                break;
            case ModId::AmpEG:
            case ModId::PitchEG:
            case ModId::FilEG:
                gen = genADSREnvelope_.get();
                break;
            case ModId::ChannelAftertouch:
                gen = genChannelAftertouch_.get();
                break;
            case ModId::PolyAftertouch:
                gen = genPolyAftertouch_.get();
                break;
            default:
                DBG("[sfizz] Have unknown type of source generator");
                break;
            }

            ASSERT(gen);
            if (!gen)
                continue;

            ModMatrix::SourceId source = mm.registerSource(sourceKey, *gen);
            ModMatrix::TargetId target = mm.registerTarget(targetKey);

            ASSERT(source);
            if (!source) {
                DBG("[sfizz] Failed to register modulation source");
                continue;
            }

            ASSERT(target);
            if (!target) {
                DBG("[sfizz] Failed to register modulation target");
                continue;
            }

            if (!mm.connect(source, target, conn.sourceDepth, conn.sourceDepthMod, conn.velToDepth)) {
                DBG("[sfizz] Failed to connect modulation source and target");
                ASSERTFALSE;
            }
        }
    }

    mm.init();
}

void Synth::setPreloadSize(uint32_t preloadSize) noexcept
{
    Impl& impl = *impl_;
    FilePool& filePool = impl.resources_.getFilePool();

    // fast path
    if (preloadSize == filePool.getPreloadSize())
        return;

    filePool.setPreloadSize(preloadSize);
}

uint32_t Synth::getPreloadSize() const noexcept
{
    Impl& impl = *impl_;
    return impl.resources_.getFilePool().getPreloadSize();
}

void Synth::enableFreeWheeling() noexcept
{
    Impl& impl = *impl_;
    SynthConfig& synthConfig = impl.resources_.getSynthConfig();
    if (!synthConfig.freeWheeling) {
        synthConfig.freeWheeling = true;
        DBG("Enabling freewheeling");
    }
}
void Synth::disableFreeWheeling() noexcept
{
    Impl& impl = *impl_;
    SynthConfig& synthConfig = impl.resources_.getSynthConfig();
    if (synthConfig.freeWheeling) {
        synthConfig.freeWheeling = false;
        DBG("Disabling freewheeling");
    }
}

void Synth::Impl::resetAllControllers(int delay) noexcept
{
    MidiState& midiState = resources_.getMidiState();
    midiState.pitchBendEvent(delay, 0.0f);
    for (int cc = 0; cc < config::numCCs; ++cc)
        midiState.ccEvent(delay, cc, defaultCCValues_[cc]);

    for (auto& voice : voiceManager_) {
        voice.registerPitchWheel(delay, 0);
        for (int cc = 0; cc < config::numCCs; ++cc)
            voice.registerCC(delay, cc, defaultCCValues_[cc]);
    }

    for (const LayerPtr& layerPtr : layers_) {
        Layer& layer = *layerPtr;
        for (int cc = 0; cc < config::numCCs; ++cc)
            layer.updateCCState(cc, defaultCCValues_[cc]);
    }
}

absl::optional<fs::file_time_type> Synth::Impl::checkModificationTime() const
{
    absl::optional<fs::file_time_type> resultTime;
    for (const auto& file : parser_.getIncludedFiles()) {
        std::error_code ec;
        const auto fileTime = fs::last_write_time(file, ec);
        if (!ec) {
            if (!resultTime || fileTime > *resultTime)
                resultTime = fileTime;
        }
    }
    return resultTime;
}

bool Synth::shouldReloadFile()
{
    Impl& impl = *impl_;

    absl::optional<fs::file_time_type> then = impl.modificationTime_;
    if (!then) // file not loaded or failed
        return false;

    absl::optional<fs::file_time_type> now = impl.checkModificationTime();
    if (!now) // file not currently existing
        return false;

    return *now > *then;
}

bool Synth::shouldReloadScala()
{
    Impl& impl = *impl_;
    return impl.resources_.getTuning().shouldReloadScala();
}

const Synth::CallbackBreakdown& Synth::getCallbackBreakdown() const noexcept
{
    Impl& impl = *impl_;
    return impl.callbackBreakdown_;
}


void Synth::allSoundOff() noexcept
{
    Impl& impl = *impl_;
    for (auto& voice : impl.voiceManager_)
        voice.reset();
    for (int i = 0; i < impl.numOutputs_; ++i) {
        for (auto& effectBus : impl.getEffectBusesForOutput(i))
            if (effectBus)
                effectBus->clear();
    }
}

void Synth::addExternalDefinition(const std::string& id, const std::string& value)
{
    Impl& impl = *impl_;
    impl.parser_.addExternalDefinition(id, value);
}

void Synth::clearExternalDefinitions()
{
    Impl& impl = *impl_;
    impl.parser_.clearExternalDefinitions();
}

const BitArray<config::numCCs>& Synth::getUsedCCs() const noexcept
{
    Impl& impl = *impl_;
    return impl.currentUsedCCs_;
}

void sfz::Synth::setBroadcastCallback(sfizz_receive_t* broadcast, void* data)
{
    Impl& impl = *impl_;
    impl.broadcastReceiver = broadcast;
    impl.broadcastData = data;
}

void Synth::Impl::collectUsedCCsFromRegion(BitArray<config::numCCs>& usedCCs, const Region& region)
{
    collectUsedCCsFromCCMap(usedCCs, region.delayCC);
    collectUsedCCsFromCCMap(usedCCs, region.offsetCC);
    collectUsedCCsFromCCMap(usedCCs, region.endCC);
    collectUsedCCsFromCCMap(usedCCs, region.loopStartCC);
    collectUsedCCsFromCCMap(usedCCs, region.loopEndCC);
    collectUsedCCsFromCCMap(usedCCs, region.amplitudeEG.ccAttack);
    collectUsedCCsFromCCMap(usedCCs, region.amplitudeEG.ccRelease);
    collectUsedCCsFromCCMap(usedCCs, region.amplitudeEG.ccDecay);
    collectUsedCCsFromCCMap(usedCCs, region.amplitudeEG.ccDelay);
    collectUsedCCsFromCCMap(usedCCs, region.amplitudeEG.ccHold);
    collectUsedCCsFromCCMap(usedCCs, region.amplitudeEG.ccStart);
    collectUsedCCsFromCCMap(usedCCs, region.amplitudeEG.ccSustain);

    collectUsedCCsFromCCMap(usedCCs, region.ampVeltrackCC);
    collectUsedCCsFromCCMap(usedCCs, region.pitchVeltrackCC);
    for (const auto& filter: region.filters)
        collectUsedCCsFromCCMap(usedCCs, filter.veltrackCC);

    if (region.pitchEG) {
        collectUsedCCsFromCCMap(usedCCs, region.pitchEG->ccAttack);
        collectUsedCCsFromCCMap(usedCCs, region.pitchEG->ccRelease);
        collectUsedCCsFromCCMap(usedCCs, region.pitchEG->ccDecay);
        collectUsedCCsFromCCMap(usedCCs, region.pitchEG->ccDelay);
        collectUsedCCsFromCCMap(usedCCs, region.pitchEG->ccHold);
        collectUsedCCsFromCCMap(usedCCs, region.pitchEG->ccStart);
        collectUsedCCsFromCCMap(usedCCs, region.pitchEG->ccSustain);
    }

    if (region.filterEG) {
        collectUsedCCsFromCCMap(usedCCs, region.filterEG->ccAttack);
        collectUsedCCsFromCCMap(usedCCs, region.filterEG->ccRelease);
        collectUsedCCsFromCCMap(usedCCs, region.filterEG->ccDecay);
        collectUsedCCsFromCCMap(usedCCs, region.filterEG->ccDelay);
        collectUsedCCsFromCCMap(usedCCs, region.filterEG->ccHold);
        collectUsedCCsFromCCMap(usedCCs, region.filterEG->ccStart);
        collectUsedCCsFromCCMap(usedCCs, region.filterEG->ccSustain);
    }

    for (const LFODescription& lfo : region.lfos) {
        collectUsedCCsFromCCMap(usedCCs, lfo.phaseCC);
        collectUsedCCsFromCCMap(usedCCs, lfo.delayCC);
        collectUsedCCsFromCCMap(usedCCs, lfo.fadeCC);
    }
    for (const FlexEGDescription& flexEG : region.flexEGs) {
        for (const FlexEGPoint& point : flexEG.points) {
            collectUsedCCsFromCCMap(usedCCs, point.ccTime);
            collectUsedCCsFromCCMap(usedCCs, point.ccLevel);
        }
    }
    collectUsedCCsFromCCMap(usedCCs, region.ccConditions);
    collectUsedCCsFromCCMap(usedCCs, region.ccTriggers);
    collectUsedCCsFromCCMap(usedCCs, region.crossfadeCCInRange);
    collectUsedCCsFromCCMap(usedCCs, region.crossfadeCCOutRange);
}

void Synth::Impl::collectUsedCCsFromModulations(BitArray<config::numCCs>& usedCCs, const ModMatrix& mm)
{
    class CCSourceCollector : public ModMatrix::KeyVisitor {
    public:
        explicit CCSourceCollector(BitArray<config::numCCs>& used)
            : used_(used)
        {
        }

        bool visit(const ModKey& key) override
        {
            if (key.id() == ModId::Controller)
                used_.set(key.parameters().cc);
            return true;
        }
        BitArray<config::numCCs>& used_;
    };

    CCSourceCollector vtor(usedCCs);
    mm.visitSources(vtor);
}

BitArray<config::numCCs> Synth::Impl::collectAllUsedCCs()
{
    BitArray<config::numCCs> used;
    for (const LayerPtr& layerPtr : layers_) {
        collectUsedCCsFromRegion(used, layerPtr->getRegion());
        sustainOrSostenuto_.set(layerPtr->region_.sustainCC);
        sustainOrSostenuto_.set(layerPtr->region_.sostenutoCC);
    }
    collectUsedCCsFromModulations(used, resources_.getModMatrix());
    return used;
}

const std::string* Synth::Impl::getKeyLabel(int keyNumber) const
{
    auto it = keyLabelsMap_.find(keyNumber);
    return (it == keyLabelsMap_.end()) ? nullptr : &keyLabels_[it->second].second;
}

void Synth::Impl::setKeyLabel(int keyNumber, std::string name)
{
    auto it = keyLabelsMap_.find(keyNumber);
    if (it != keyLabelsMap_.end())
        keyLabels_[it->second].second = std::move(name);
    else {
        size_t index = keyLabels_.size();
        keyLabels_.emplace_back(keyNumber, std::move(name));
        keyLabelsMap_[keyNumber] = index;
    }
}

const std::string* Synth::Impl::getCCLabel(int ccNumber) const
{
    auto it = ccLabelsMap_.find(ccNumber);
    return (it == ccLabelsMap_.end()) ? nullptr : &ccLabels_[it->second].second;
}

void Synth::Impl::setCCLabel(int ccNumber, std::string name)
{
    auto it = ccLabelsMap_.find(ccNumber);
    if (it != ccLabelsMap_.end())
        ccLabels_[it->second].second = std::move(name);
    else {
        size_t index = ccLabels_.size();
        ccLabels_.emplace_back(ccNumber, std::move(name));
        ccLabelsMap_[ccNumber] = index;
    }
}

const std::string* Synth::Impl::getKeyswitchLabel(int swNumber) const
{
    auto it = keyswitchLabelsMap_.find(swNumber);
    return (it == keyswitchLabelsMap_.end()) ? nullptr : &keyswitchLabels_[it->second].second;
}

void Synth::Impl::setKeyswitchLabel(int swNumber, std::string name)
{
    auto it = keyswitchLabelsMap_.find(swNumber);
    if (it != keyswitchLabelsMap_.end())
        keyswitchLabels_[it->second].second = std::move(name);
    else {
        size_t index = keyswitchLabels_.size();
        keyswitchLabels_.emplace_back(swNumber, std::move(name));
        keyswitchLabelsMap_[swNumber] = index;
    }
}

void Synth::Impl::clearKeyLabels()
{
    keyLabels_.clear();
    keyLabelsMap_.clear();
}

void Synth::Impl::clearCCLabels()
{
    ccLabels_.clear();
    ccLabelsMap_.clear();
}

void Synth::Impl::clearKeyswitchLabels()
{
    keyswitchLabels_.clear();
    keyswitchLabelsMap_.clear();
}

Parser& Synth::getParser() noexcept
{
    Impl& impl = *impl_;
    return impl.parser_;
}

const Parser& Synth::getParser() const noexcept
{
    Impl& impl = *impl_;
    return impl.parser_;
}

const std::vector<NoteNamePair>& Synth::getKeyLabels() const noexcept
{
    Impl& impl = *impl_;
    return impl.keyLabels_;
}

const std::vector<CCNamePair>& Synth::getCCLabels() const noexcept
{
    Impl& impl = *impl_;
    return impl.ccLabels_;
}

Resources& Synth::getResources() noexcept
{
    Impl& impl = *impl_;
    return impl.resources_;
}

const Resources& Synth::getResources() const noexcept
{
    Impl& impl = *impl_;
    return impl.resources_;
}

bool Synth::saveSfzFile(const fs::path& file) const
{
    const Impl& impl = *impl_;
    std::error_code ec;
    fs::path realFile = fs::canonical(file, ec);
    bool success = true;
    
    fs::ofstream outStream(file);
    
    if (!outStream.is_open() || outStream.bad()) {
        return false;
    }
    
    success = impl.writeSfzState(outStream);
    
    return success;
}

bool Synth::Impl::writeSfzState(fs::ofstream & outStream) const
{
    // Build opcode lists from RegionSets recursively

    using RegionSetOpcodeMap = std::map<RegionSet *,std::vector<Opcode> >;
    using RegionOpcodeMap = std::map<Region *,std::vector<Opcode> >;
    bool oneLineRegions = true;

    
    // generate control opcodes first

    std::stringstream controlStream;
    
    for (int i=0 ; i < (int)defaultCCValues_.size(); ++i) {
        if (defaultCCValues_[i] != Default::loNormalized.defaultInputValue) {
            controlStream << "set_hdcc" << i << "=" << defaultCCValues_[i] << std::endl;
        }
    }
    for (const auto & cclab : ccLabels_) {
        controlStream << "label_cc" << cclab.first << "=" << cclab.second << std::endl;
    }
    for (const auto & keylab : keyLabels_) {
        controlStream << "label_key" << keylab.first << "=" << keylab.second << std::endl;
    }
    if (noteOffset_ != Default::noteOffset.defaultInputValue) {
        controlStream << "note_offset" << "=" << noteOffset_ << std::endl;
    }
    if (octaveOffset_ != Default::octaveOffset.defaultInputValue) {
        controlStream << "octave_offset" << "=" << octaveOffset_ << std::endl;
    }

    auto contstr = controlStream.str();
    if (!contstr.empty()) {
        outStream << "<control>" << std::endl;
        outStream << contstr << std::endl;
        //outStream << std::endl;
    }
    


    
    RegionSetOpcodeMap setsMap;
    RegionOpcodeMap regionsMap;

    auto opcodeMatch = [](const Opcode & op1, const Opcode & op2 ) {
        return (op1.name == op2.name && op1.value == op2.value);
    };
    
    std::function<void(RegionSet*)> gatherOpcodes = [&] (RegionSet * regionset) {

        auto setmapentry = setsMap.insert({regionset, {}});
        auto & setcodes = setmapentry.first->second;

        std::cerr << "Gather for set: " << regionset << " vecptr: " << &setcodes << std::endl;

        
        for (const auto set : regionset->getSubsets()) {
            gatherOpcodes(set);
        }
        
        for (const auto region : regionset->getRegions()) {
            auto iter_success = regionsMap.insert({region, {}});
            if (iter_success.second) {
                region->generateOpcodes(iter_success.first->second);
            }
        }

        // go through all the regions again, keeping track of opcodes that are the same
        // in every region
        bool setcodesInited = false;
        
        
        std::cerr << "subset pointer: " << regionset << " vecptr: " << &setcodes << std::endl;

        std::vector<Opcode> & tempcodes = setcodes;
        bool tempinit = false;
        
        for (const auto region : regionset->getRegions()) {
            auto found = regionsMap.find(region);
            if (found == regionsMap.end()) continue;
            
            if (!tempinit) {
                // initialize
                tempcodes = found->second;
                tempinit = true;
            }
            else {
                for (auto iter = tempcodes.begin() ; iter != tempcodes.end() ; ) {
                    bool exists = false;
                    for (const auto & code : found->second) {
                        if (opcodeMatch(*iter, code)) {
                            exists = true;
                            break;
                        }
                    }
                    if (exists) ++iter;
                    else {
                        std::cerr << "deleting code: " << *iter << " because region: " <<  region->sampleId->filename() << std::endl;
                        iter = tempcodes.erase(iter);
                        
                    }
                }
                // all gone? no need to continue
                if (tempcodes.empty()) break;
            }
        }
        //setcodes = tempcodes;
        
        
        //tempcodes.clear();
        //tempinit = false;
        
        // do the same for any subset's codes
        for (const auto set : regionset->getSubsets()) {
            auto found = setsMap.find(set);
            if (found == setsMap.end()) continue;
            
            if (!tempinit) {
                // initialize
                tempcodes = found->second;
                tempinit = true;
            }
            else {
                for (auto iter = tempcodes.begin() ; iter != tempcodes.end() ; ) {
                    bool exists = false;
                    for (const auto & code : found->second) {
                        if (opcodeMatch(*iter, code)) {
                            exists = true;
                            break;
                        }
                    }
                    if (exists) ++iter;
                    else {
                        std::cerr << "deleting code: " << (*iter) << " because set: " <<  set << std::endl;

                        iter = tempcodes.erase(iter);
                    }
                }
                // all gone? no need to continue
                if (tempcodes.empty()) break;
            }
        }

        //setcodes.insert(setcodes.end(), tempcodes.begin(), tempcodes.end());
        
        // make sure we don't have any specially scoped codes that are above our scope
        for (auto iter = setcodes.begin(); iter != setcodes.end(); ) {
            // necessary? maybe not
            if (iter->name == "sample") {
                iter = setcodes.erase(iter);
            }
            else if ((iter->name == "group_volume" || iter->name == "group_amplitude" || iter->name == "group_tune") && (regionset->getLevel() == OpcodeScope::kOpcodeScopeGlobal)) {
                iter = setcodes.erase(iter);
            }
            else {
                ++iter;
            }
        }

        
        
        // now remove the matching opcodes that were found from every region and subset
        for (const auto & rcode  : setcodes) {
            
            std::cerr << "subset code: " << rcode << std::endl;
            
            for (const auto region : regionset->getRegions()) {
                auto found = regionsMap.find(region);
                if (found == regionsMap.end()) continue;

                for (auto iter = found->second.begin() ; iter != found->second.end() ; ) {
                    if (opcodeMatch(rcode, *iter)) {
                        iter = found->second.erase(iter);
                        //std::cerr << "deleting subset code: " << rcode << " from region: " <<  region->sampleId->filename() << std::endl;
                    } else {
                        ++iter;
                    }
                }
            }

            for (const auto set : regionset->getSubsets()) {
                auto found = setsMap.find(set);
                if (found == setsMap.end()) continue;

                for (auto iter = found->second.begin() ; iter != found->second.end() ; ) {
                    if (opcodeMatch(rcode, *iter)) {
                        iter = found->second.erase(iter);
                        std::cerr << "deleting subset code: " << rcode << " from set: " << set << std::endl;
                    } else {
                        ++iter;
                    }
                }
            }

        }
        
        std::cerr << "gset: " << regionset << " has " << setcodes.size() << " ptr: " << &setcodes <<  std::endl;
    };

    for (const auto & item : sets_) {
        if (setsMap.find(item.get()) == setsMap.end()) {
            gatherOpcodes(item.get());
        }
    }
    
    // now that we have everything, spit it out
    RegionSetOpcodeMap writtenSetsMap;

    
    std::function<void(RegionSet*)> writeOpcodes = [&] (RegionSet* regionset) {

        writtenSetsMap.insert({regionset, {}});
        
        switch (regionset->getLevel()) {
            case OpcodeScope::kOpcodeScopeGlobal:  outStream << "<global>" << std::endl; break;
            case OpcodeScope::kOpcodeScopeMaster:  outStream << "<master>" << std::endl; break;
            case OpcodeScope::kOpcodeScopeGroup:  outStream << "<group>" << std::endl; break;
            case OpcodeScope::kOpcodeScopeEffect:  outStream << "<effect>" << std::endl; break;
            case OpcodeScope::kOpcodeScopeControl:  outStream << "<control>" << std::endl; break;
            //case OpcodeScope::kOpcodeScopeRegion:  outStream << "<region>" << std::endl; break;
            default: break;
        }

        auto foundSetCodes = setsMap.find(regionset);

        if (foundSetCodes != setsMap.end()) {
            std::cerr << "set: " << foundSetCodes->first << " has " << foundSetCodes->second.size() << " ptr: " << &foundSetCodes->second <<  " and regions: " << regionset->getRegions().size() << std::endl;

            for (const auto & code : foundSetCodes->second) {
                outStream << code.toString() << std::endl;
            }

            outStream << std::endl;
        }


        for (const auto set : regionset->getSubsets()) {
            writeOpcodes(set);
        }
        
        for (const auto region : regionset->getRegions()) {
            auto found = regionsMap.find(region);
            if (found != regionsMap.end()) {
                outStream << "<region>";
                if (!oneLineRegions) outStream << std::endl;
                else outStream << " ";
                
                for (const auto & code : found->second) {
                    outStream << code.toString();
                    if (!oneLineRegions) outStream << std::endl;
                    else outStream << " ";
                }
                
                if (oneLineRegions) outStream << std::endl;
            }
        }
        
        outStream << std::endl;
    };
    
    for (const auto & item : sets_) {
        if (writtenSetsMap.find(item.get()) == writtenSetsMap.end()) {
            writeOpcodes(item.get());
        }
    }
    
    // write curves
    const auto & curves = resources_.getCurves();
    for (unsigned i=Curve::NumPredefinedCurves; i < curves.getNumCurves(); ++i) {
        auto curve = curves.getRawCurve(i);
        if (curve != nullptr) {
            outStream << "<curve> curve_index=" << i << " ";
            std::vector<Opcode> opcodes;
            curve->generateOpcodes(opcodes);
            for (const auto & code : opcodes) {
                outStream << code.toString();
                if (!oneLineRegions) outStream << std::endl;
                else outStream << " ";
            }
            outStream << std::endl;
        }
    }
    
    return true;
}


} // namespace sfz<|MERGE_RESOLUTION|>--- conflicted
+++ resolved
@@ -1454,14 +1454,10 @@
             }
         }
 
-<<<<<<< HEAD
-        if (layer->registerCC(ccNumber, value, randValue)) {
+        if (layer->registerCC(ccNumber, value, randValue, extendedArg)) {
             if (region.useTimerRange && ! voiceManager_.withinValidTimerRange(&region, midiState.getInternalClock() + delay, sampleRate_))
                 continue;
 
-=======
-        if (layer->registerCC(ccNumber, value, randValue, extendedArg)) {
->>>>>>> 74021c21
             checkOffGroups(&region, delay, ccNumber);
             startVoice(layer, delay, triggerEvent, ring);
         }
