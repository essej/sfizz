--- conflicted
+++ resolved
@@ -276,17 +276,7 @@
     currentSet_ = nullptr;
     sets_.clear();
     layers_.clear();
-<<<<<<< HEAD
-    effectBuses_.clear();
-    effectBuses_.emplace_back(new EffectBus);
-    effectBuses_[0]->setGainToMain(1.0);
-    effectBuses_[0]->setSamplesPerBlock(samplesPerBlock_);
-    effectBuses_[0]->setSampleRate(sampleRate_);
-    effectBuses_[0]->clearInputs(samplesPerBlock_);
     resources_.clearNonState();
-=======
-    resources_.clear();
->>>>>>> 024b3d97
     rootPath_.clear();
     numGroups_ = 0;
     numMasters_ = 0;
@@ -314,23 +304,8 @@
     unknownOpcodes_.clear();
     modificationTime_ = absl::nullopt;
     playheadMoved_ = false;
-<<<<<<< HEAD
-=======
-
-    // set default controllers
-    // midistate is reset above
-    fill(absl::MakeSpan(defaultCCValues_), 0.0f);
-    setDefaultHdcc(7, normalizeCC(100));
-    setDefaultHdcc(10, 0.5f);
-    setDefaultHdcc(11, 1.0f);
-
-    // set default controller labels
-    setCCLabel(7, "Volume");
-    setCCLabel(10, "Pan");
-    setCCLabel(11, "Expression");
 
     initEffectBuses();
->>>>>>> 024b3d97
 }
 
 void Synth::Impl::handleMasterOpcodes(const std::vector<Opcode>& members)
